// Copyright 2011 The Go Authors. All rights reserved.
// Use of this source code is governed by a BSD-style
// license that can be found in the LICENSE file.

package windows

import (
	"net"
	"syscall"
	"unsafe"
)

// NTStatus corresponds with NTSTATUS, error values returned by ntdll.dll and
// other native functions.
type NTStatus uint32

const (
	// Invented values to support what package os expects.
	O_RDONLY   = 0x00000
	O_WRONLY   = 0x00001
	O_RDWR     = 0x00002
	O_CREAT    = 0x00040
	O_EXCL     = 0x00080
	O_NOCTTY   = 0x00100
	O_TRUNC    = 0x00200
	O_NONBLOCK = 0x00800
	O_APPEND   = 0x00400
	O_SYNC     = 0x01000
	O_ASYNC    = 0x02000
	O_CLOEXEC  = 0x80000
)

const (
	// More invented values for signals
	SIGHUP  = Signal(0x1)
	SIGINT  = Signal(0x2)
	SIGQUIT = Signal(0x3)
	SIGILL  = Signal(0x4)
	SIGTRAP = Signal(0x5)
	SIGABRT = Signal(0x6)
	SIGBUS  = Signal(0x7)
	SIGFPE  = Signal(0x8)
	SIGKILL = Signal(0x9)
	SIGSEGV = Signal(0xb)
	SIGPIPE = Signal(0xd)
	SIGALRM = Signal(0xe)
	SIGTERM = Signal(0xf)
)

var signals = [...]string{
	1:  "hangup",
	2:  "interrupt",
	3:  "quit",
	4:  "illegal instruction",
	5:  "trace/breakpoint trap",
	6:  "aborted",
	7:  "bus error",
	8:  "floating point exception",
	9:  "killed",
	10: "user defined signal 1",
	11: "segmentation fault",
	12: "user defined signal 2",
	13: "broken pipe",
	14: "alarm clock",
	15: "terminated",
}

const (
	FILE_READ_DATA        = 0x00000001
	FILE_READ_ATTRIBUTES  = 0x00000080
	FILE_READ_EA          = 0x00000008
	FILE_WRITE_DATA       = 0x00000002
	FILE_WRITE_ATTRIBUTES = 0x00000100
	FILE_WRITE_EA         = 0x00000010
	FILE_APPEND_DATA      = 0x00000004
	FILE_EXECUTE          = 0x00000020

	FILE_GENERIC_READ    = STANDARD_RIGHTS_READ | FILE_READ_DATA | FILE_READ_ATTRIBUTES | FILE_READ_EA | SYNCHRONIZE
	FILE_GENERIC_WRITE   = STANDARD_RIGHTS_WRITE | FILE_WRITE_DATA | FILE_WRITE_ATTRIBUTES | FILE_WRITE_EA | FILE_APPEND_DATA | SYNCHRONIZE
	FILE_GENERIC_EXECUTE = STANDARD_RIGHTS_EXECUTE | FILE_READ_ATTRIBUTES | FILE_EXECUTE | SYNCHRONIZE

	FILE_LIST_DIRECTORY = 0x00000001
	FILE_TRAVERSE       = 0x00000020

	FILE_SHARE_READ   = 0x00000001
	FILE_SHARE_WRITE  = 0x00000002
	FILE_SHARE_DELETE = 0x00000004

	FILE_ATTRIBUTE_READONLY              = 0x00000001
	FILE_ATTRIBUTE_HIDDEN                = 0x00000002
	FILE_ATTRIBUTE_SYSTEM                = 0x00000004
	FILE_ATTRIBUTE_DIRECTORY             = 0x00000010
	FILE_ATTRIBUTE_ARCHIVE               = 0x00000020
	FILE_ATTRIBUTE_DEVICE                = 0x00000040
	FILE_ATTRIBUTE_NORMAL                = 0x00000080
	FILE_ATTRIBUTE_TEMPORARY             = 0x00000100
	FILE_ATTRIBUTE_SPARSE_FILE           = 0x00000200
	FILE_ATTRIBUTE_REPARSE_POINT         = 0x00000400
	FILE_ATTRIBUTE_COMPRESSED            = 0x00000800
	FILE_ATTRIBUTE_OFFLINE               = 0x00001000
	FILE_ATTRIBUTE_NOT_CONTENT_INDEXED   = 0x00002000
	FILE_ATTRIBUTE_ENCRYPTED             = 0x00004000
	FILE_ATTRIBUTE_INTEGRITY_STREAM      = 0x00008000
	FILE_ATTRIBUTE_VIRTUAL               = 0x00010000
	FILE_ATTRIBUTE_NO_SCRUB_DATA         = 0x00020000
	FILE_ATTRIBUTE_RECALL_ON_OPEN        = 0x00040000
	FILE_ATTRIBUTE_RECALL_ON_DATA_ACCESS = 0x00400000

	INVALID_FILE_ATTRIBUTES = 0xffffffff

	CREATE_NEW        = 1
	CREATE_ALWAYS     = 2
	OPEN_EXISTING     = 3
	OPEN_ALWAYS       = 4
	TRUNCATE_EXISTING = 5

	FILE_FLAG_OPEN_REQUIRING_OPLOCK = 0x00040000
	FILE_FLAG_FIRST_PIPE_INSTANCE   = 0x00080000
	FILE_FLAG_OPEN_NO_RECALL        = 0x00100000
	FILE_FLAG_OPEN_REPARSE_POINT    = 0x00200000
	FILE_FLAG_SESSION_AWARE         = 0x00800000
	FILE_FLAG_POSIX_SEMANTICS       = 0x01000000
	FILE_FLAG_BACKUP_SEMANTICS      = 0x02000000
	FILE_FLAG_DELETE_ON_CLOSE       = 0x04000000
	FILE_FLAG_SEQUENTIAL_SCAN       = 0x08000000
	FILE_FLAG_RANDOM_ACCESS         = 0x10000000
	FILE_FLAG_NO_BUFFERING          = 0x20000000
	FILE_FLAG_OVERLAPPED            = 0x40000000
	FILE_FLAG_WRITE_THROUGH         = 0x80000000

	HANDLE_FLAG_INHERIT    = 0x00000001
	STARTF_USESTDHANDLES   = 0x00000100
	STARTF_USESHOWWINDOW   = 0x00000001
	DUPLICATE_CLOSE_SOURCE = 0x00000001
	DUPLICATE_SAME_ACCESS  = 0x00000002

	STD_INPUT_HANDLE  = -10 & (1<<32 - 1)
	STD_OUTPUT_HANDLE = -11 & (1<<32 - 1)
	STD_ERROR_HANDLE  = -12 & (1<<32 - 1)

	FILE_BEGIN   = 0
	FILE_CURRENT = 1
	FILE_END     = 2

	LANG_ENGLISH       = 0x09
	SUBLANG_ENGLISH_US = 0x01

	FORMAT_MESSAGE_ALLOCATE_BUFFER = 256
	FORMAT_MESSAGE_IGNORE_INSERTS  = 512
	FORMAT_MESSAGE_FROM_STRING     = 1024
	FORMAT_MESSAGE_FROM_HMODULE    = 2048
	FORMAT_MESSAGE_FROM_SYSTEM     = 4096
	FORMAT_MESSAGE_ARGUMENT_ARRAY  = 8192
	FORMAT_MESSAGE_MAX_WIDTH_MASK  = 255

	MAX_PATH      = 260
	MAX_LONG_PATH = 32768

	MAX_MODULE_NAME32 = 255

	MAX_COMPUTERNAME_LENGTH = 15

	MAX_DHCPV6_DUID_LENGTH = 130

	MAX_DNS_SUFFIX_STRING_LENGTH = 256

	TIME_ZONE_ID_UNKNOWN  = 0
	TIME_ZONE_ID_STANDARD = 1

	TIME_ZONE_ID_DAYLIGHT = 2
	IGNORE                = 0
	INFINITE              = 0xffffffff

	WAIT_ABANDONED = 0x00000080
	WAIT_OBJECT_0  = 0x00000000
	WAIT_FAILED    = 0xFFFFFFFF

	// Access rights for process.
	PROCESS_CREATE_PROCESS            = 0x0080
	PROCESS_CREATE_THREAD             = 0x0002
	PROCESS_DUP_HANDLE                = 0x0040
	PROCESS_QUERY_INFORMATION         = 0x0400
	PROCESS_QUERY_LIMITED_INFORMATION = 0x1000
	PROCESS_SET_INFORMATION           = 0x0200
	PROCESS_SET_QUOTA                 = 0x0100
	PROCESS_SUSPEND_RESUME            = 0x0800
	PROCESS_TERMINATE                 = 0x0001
	PROCESS_VM_OPERATION              = 0x0008
	PROCESS_VM_READ                   = 0x0010
	PROCESS_VM_WRITE                  = 0x0020

	// Access rights for thread.
	THREAD_DIRECT_IMPERSONATION      = 0x0200
	THREAD_GET_CONTEXT               = 0x0008
	THREAD_IMPERSONATE               = 0x0100
	THREAD_QUERY_INFORMATION         = 0x0040
	THREAD_QUERY_LIMITED_INFORMATION = 0x0800
	THREAD_SET_CONTEXT               = 0x0010
	THREAD_SET_INFORMATION           = 0x0020
	THREAD_SET_LIMITED_INFORMATION   = 0x0400
	THREAD_SET_THREAD_TOKEN          = 0x0080
	THREAD_SUSPEND_RESUME            = 0x0002
	THREAD_TERMINATE                 = 0x0001

	FILE_MAP_COPY    = 0x01
	FILE_MAP_WRITE   = 0x02
	FILE_MAP_READ    = 0x04
	FILE_MAP_EXECUTE = 0x20

	CTRL_C_EVENT        = 0
	CTRL_BREAK_EVENT    = 1
	CTRL_CLOSE_EVENT    = 2
	CTRL_LOGOFF_EVENT   = 5
	CTRL_SHUTDOWN_EVENT = 6

	// Windows reserves errors >= 1<<29 for application use.
	APPLICATION_ERROR = 1 << 29
)

const (
	// Process creation flags.
	CREATE_BREAKAWAY_FROM_JOB        = 0x01000000
	CREATE_DEFAULT_ERROR_MODE        = 0x04000000
	CREATE_NEW_CONSOLE               = 0x00000010
	CREATE_NEW_PROCESS_GROUP         = 0x00000200
	CREATE_NO_WINDOW                 = 0x08000000
	CREATE_PROTECTED_PROCESS         = 0x00040000
	CREATE_PRESERVE_CODE_AUTHZ_LEVEL = 0x02000000
	CREATE_SEPARATE_WOW_VDM          = 0x00000800
	CREATE_SHARED_WOW_VDM            = 0x00001000
	CREATE_SUSPENDED                 = 0x00000004
	CREATE_UNICODE_ENVIRONMENT       = 0x00000400
	DEBUG_ONLY_THIS_PROCESS          = 0x00000002
	DEBUG_PROCESS                    = 0x00000001
	DETACHED_PROCESS                 = 0x00000008
	EXTENDED_STARTUPINFO_PRESENT     = 0x00080000
	INHERIT_PARENT_AFFINITY          = 0x00010000
)

const (
	// attributes for ProcThreadAttributeList
	PROC_THREAD_ATTRIBUTE_PARENT_PROCESS    = 0x00020000
	PROC_THREAD_ATTRIBUTE_HANDLE_LIST       = 0x00020002
	PROC_THREAD_ATTRIBUTE_GROUP_AFFINITY    = 0x00030003
	PROC_THREAD_ATTRIBUTE_PREFERRED_NODE    = 0x00020004
	PROC_THREAD_ATTRIBUTE_IDEAL_PROCESSOR   = 0x00030005
	PROC_THREAD_ATTRIBUTE_MITIGATION_POLICY = 0x00020007
	PROC_THREAD_ATTRIBUTE_UMS_THREAD        = 0x00030006
	PROC_THREAD_ATTRIBUTE_PROTECTION_LEVEL  = 0x0002000b
	PROC_THREAD_ATTRIBUTE_PSEUDOCONSOLE     = 0x00020016
)

const (
	// flags for CreateToolhelp32Snapshot
	TH32CS_SNAPHEAPLIST = 0x01
	TH32CS_SNAPPROCESS  = 0x02
	TH32CS_SNAPTHREAD   = 0x04
	TH32CS_SNAPMODULE   = 0x08
	TH32CS_SNAPMODULE32 = 0x10
	TH32CS_SNAPALL      = TH32CS_SNAPHEAPLIST | TH32CS_SNAPMODULE | TH32CS_SNAPPROCESS | TH32CS_SNAPTHREAD
	TH32CS_INHERIT      = 0x80000000
)

const (
	// flags for EnumProcessModulesEx
	LIST_MODULES_32BIT   = 0x01
	LIST_MODULES_64BIT   = 0x02
	LIST_MODULES_ALL     = 0x03
	LIST_MODULES_DEFAULT = 0x00
)

const (
	// filters for ReadDirectoryChangesW and FindFirstChangeNotificationW
	FILE_NOTIFY_CHANGE_FILE_NAME   = 0x001
	FILE_NOTIFY_CHANGE_DIR_NAME    = 0x002
	FILE_NOTIFY_CHANGE_ATTRIBUTES  = 0x004
	FILE_NOTIFY_CHANGE_SIZE        = 0x008
	FILE_NOTIFY_CHANGE_LAST_WRITE  = 0x010
	FILE_NOTIFY_CHANGE_LAST_ACCESS = 0x020
	FILE_NOTIFY_CHANGE_CREATION    = 0x040
	FILE_NOTIFY_CHANGE_SECURITY    = 0x100
)

const (
	// do not reorder
	FILE_ACTION_ADDED = iota + 1
	FILE_ACTION_REMOVED
	FILE_ACTION_MODIFIED
	FILE_ACTION_RENAMED_OLD_NAME
	FILE_ACTION_RENAMED_NEW_NAME
)

const (
	// wincrypt.h
	/* certenrolld_begin -- PROV_RSA_*/
	PROV_RSA_FULL      = 1
	PROV_RSA_SIG       = 2
	PROV_DSS           = 3
	PROV_FORTEZZA      = 4
	PROV_MS_EXCHANGE   = 5
	PROV_SSL           = 6
	PROV_RSA_SCHANNEL  = 12
	PROV_DSS_DH        = 13
	PROV_EC_ECDSA_SIG  = 14
	PROV_EC_ECNRA_SIG  = 15
	PROV_EC_ECDSA_FULL = 16
	PROV_EC_ECNRA_FULL = 17
	PROV_DH_SCHANNEL   = 18
	PROV_SPYRUS_LYNKS  = 20
	PROV_RNG           = 21
	PROV_INTEL_SEC     = 22
	PROV_REPLACE_OWF   = 23
	PROV_RSA_AES       = 24

	/* dwFlags definitions for CryptAcquireContext */
	CRYPT_VERIFYCONTEXT              = 0xF0000000
	CRYPT_NEWKEYSET                  = 0x00000008
	CRYPT_DELETEKEYSET               = 0x00000010
	CRYPT_MACHINE_KEYSET             = 0x00000020
	CRYPT_SILENT                     = 0x00000040
	CRYPT_DEFAULT_CONTAINER_OPTIONAL = 0x00000080

	/* Flags for PFXImportCertStore */
	CRYPT_EXPORTABLE                   = 0x00000001
	CRYPT_USER_PROTECTED               = 0x00000002
	CRYPT_USER_KEYSET                  = 0x00001000
	PKCS12_PREFER_CNG_KSP              = 0x00000100
	PKCS12_ALWAYS_CNG_KSP              = 0x00000200
	PKCS12_ALLOW_OVERWRITE_KEY         = 0x00004000
	PKCS12_NO_PERSIST_KEY              = 0x00008000
	PKCS12_INCLUDE_EXTENDED_PROPERTIES = 0x00000010

	/* Flags for CryptAcquireCertificatePrivateKey */
	CRYPT_ACQUIRE_CACHE_FLAG             = 0x00000001
	CRYPT_ACQUIRE_USE_PROV_INFO_FLAG     = 0x00000002
	CRYPT_ACQUIRE_COMPARE_KEY_FLAG       = 0x00000004
	CRYPT_ACQUIRE_NO_HEALING             = 0x00000008
	CRYPT_ACQUIRE_SILENT_FLAG            = 0x00000040
	CRYPT_ACQUIRE_WINDOW_HANDLE_FLAG     = 0x00000080
	CRYPT_ACQUIRE_NCRYPT_KEY_FLAGS_MASK  = 0x00070000
	CRYPT_ACQUIRE_ALLOW_NCRYPT_KEY_FLAG  = 0x00010000
	CRYPT_ACQUIRE_PREFER_NCRYPT_KEY_FLAG = 0x00020000
	CRYPT_ACQUIRE_ONLY_NCRYPT_KEY_FLAG   = 0x00040000

	/* pdwKeySpec for CryptAcquireCertificatePrivateKey */
	AT_KEYEXCHANGE       = 1
	AT_SIGNATURE         = 2
	CERT_NCRYPT_KEY_SPEC = 0xFFFFFFFF

	/* Default usage match type is AND with value zero */
	USAGE_MATCH_TYPE_AND = 0
	USAGE_MATCH_TYPE_OR  = 1

	/* msgAndCertEncodingType values for CertOpenStore function */
	X509_ASN_ENCODING   = 0x00000001
	PKCS_7_ASN_ENCODING = 0x00010000

	/* storeProvider values for CertOpenStore function */
	CERT_STORE_PROV_MSG               = 1
	CERT_STORE_PROV_MEMORY            = 2
	CERT_STORE_PROV_FILE              = 3
	CERT_STORE_PROV_REG               = 4
	CERT_STORE_PROV_PKCS7             = 5
	CERT_STORE_PROV_SERIALIZED        = 6
	CERT_STORE_PROV_FILENAME_A        = 7
	CERT_STORE_PROV_FILENAME_W        = 8
	CERT_STORE_PROV_FILENAME          = CERT_STORE_PROV_FILENAME_W
	CERT_STORE_PROV_SYSTEM_A          = 9
	CERT_STORE_PROV_SYSTEM_W          = 10
	CERT_STORE_PROV_SYSTEM            = CERT_STORE_PROV_SYSTEM_W
	CERT_STORE_PROV_COLLECTION        = 11
	CERT_STORE_PROV_SYSTEM_REGISTRY_A = 12
	CERT_STORE_PROV_SYSTEM_REGISTRY_W = 13
	CERT_STORE_PROV_SYSTEM_REGISTRY   = CERT_STORE_PROV_SYSTEM_REGISTRY_W
	CERT_STORE_PROV_PHYSICAL_W        = 14
	CERT_STORE_PROV_PHYSICAL          = CERT_STORE_PROV_PHYSICAL_W
	CERT_STORE_PROV_SMART_CARD_W      = 15
	CERT_STORE_PROV_SMART_CARD        = CERT_STORE_PROV_SMART_CARD_W
	CERT_STORE_PROV_LDAP_W            = 16
	CERT_STORE_PROV_LDAP              = CERT_STORE_PROV_LDAP_W
	CERT_STORE_PROV_PKCS12            = 17

	/* store characteristics (low WORD of flag) for CertOpenStore function */
	CERT_STORE_NO_CRYPT_RELEASE_FLAG            = 0x00000001
	CERT_STORE_SET_LOCALIZED_NAME_FLAG          = 0x00000002
	CERT_STORE_DEFER_CLOSE_UNTIL_LAST_FREE_FLAG = 0x00000004
	CERT_STORE_DELETE_FLAG                      = 0x00000010
	CERT_STORE_UNSAFE_PHYSICAL_FLAG             = 0x00000020
	CERT_STORE_SHARE_STORE_FLAG                 = 0x00000040
	CERT_STORE_SHARE_CONTEXT_FLAG               = 0x00000080
	CERT_STORE_MANIFOLD_FLAG                    = 0x00000100
	CERT_STORE_ENUM_ARCHIVED_FLAG               = 0x00000200
	CERT_STORE_UPDATE_KEYID_FLAG                = 0x00000400
	CERT_STORE_BACKUP_RESTORE_FLAG              = 0x00000800
	CERT_STORE_MAXIMUM_ALLOWED_FLAG             = 0x00001000
	CERT_STORE_CREATE_NEW_FLAG                  = 0x00002000
	CERT_STORE_OPEN_EXISTING_FLAG               = 0x00004000
	CERT_STORE_READONLY_FLAG                    = 0x00008000

	/* store locations (high WORD of flag) for CertOpenStore function */
	CERT_SYSTEM_STORE_CURRENT_USER               = 0x00010000
	CERT_SYSTEM_STORE_LOCAL_MACHINE              = 0x00020000
	CERT_SYSTEM_STORE_CURRENT_SERVICE            = 0x00040000
	CERT_SYSTEM_STORE_SERVICES                   = 0x00050000
	CERT_SYSTEM_STORE_USERS                      = 0x00060000
	CERT_SYSTEM_STORE_CURRENT_USER_GROUP_POLICY  = 0x00070000
	CERT_SYSTEM_STORE_LOCAL_MACHINE_GROUP_POLICY = 0x00080000
	CERT_SYSTEM_STORE_LOCAL_MACHINE_ENTERPRISE   = 0x00090000
	CERT_SYSTEM_STORE_UNPROTECTED_FLAG           = 0x40000000
	CERT_SYSTEM_STORE_RELOCATE_FLAG              = 0x80000000

	/* Miscellaneous high-WORD flags for CertOpenStore function */
	CERT_REGISTRY_STORE_REMOTE_FLAG      = 0x00010000
	CERT_REGISTRY_STORE_SERIALIZED_FLAG  = 0x00020000
	CERT_REGISTRY_STORE_ROAMING_FLAG     = 0x00040000
	CERT_REGISTRY_STORE_MY_IE_DIRTY_FLAG = 0x00080000
	CERT_REGISTRY_STORE_LM_GPT_FLAG      = 0x01000000
	CERT_REGISTRY_STORE_CLIENT_GPT_FLAG  = 0x80000000
	CERT_FILE_STORE_COMMIT_ENABLE_FLAG   = 0x00010000
	CERT_LDAP_STORE_SIGN_FLAG            = 0x00010000
	CERT_LDAP_STORE_AREC_EXCLUSIVE_FLAG  = 0x00020000
	CERT_LDAP_STORE_OPENED_FLAG          = 0x00040000
	CERT_LDAP_STORE_UNBIND_FLAG          = 0x00080000

	/* addDisposition values for CertAddCertificateContextToStore function */
	CERT_STORE_ADD_NEW                                 = 1
	CERT_STORE_ADD_USE_EXISTING                        = 2
	CERT_STORE_ADD_REPLACE_EXISTING                    = 3
	CERT_STORE_ADD_ALWAYS                              = 4
	CERT_STORE_ADD_REPLACE_EXISTING_INHERIT_PROPERTIES = 5
	CERT_STORE_ADD_NEWER                               = 6
	CERT_STORE_ADD_NEWER_INHERIT_PROPERTIES            = 7

	/* ErrorStatus values for CertTrustStatus struct */
	CERT_TRUST_NO_ERROR                          = 0x00000000
	CERT_TRUST_IS_NOT_TIME_VALID                 = 0x00000001
	CERT_TRUST_IS_REVOKED                        = 0x00000004
	CERT_TRUST_IS_NOT_SIGNATURE_VALID            = 0x00000008
	CERT_TRUST_IS_NOT_VALID_FOR_USAGE            = 0x00000010
	CERT_TRUST_IS_UNTRUSTED_ROOT                 = 0x00000020
	CERT_TRUST_REVOCATION_STATUS_UNKNOWN         = 0x00000040
	CERT_TRUST_IS_CYCLIC                         = 0x00000080
	CERT_TRUST_INVALID_EXTENSION                 = 0x00000100
	CERT_TRUST_INVALID_POLICY_CONSTRAINTS        = 0x00000200
	CERT_TRUST_INVALID_BASIC_CONSTRAINTS         = 0x00000400
	CERT_TRUST_INVALID_NAME_CONSTRAINTS          = 0x00000800
	CERT_TRUST_HAS_NOT_SUPPORTED_NAME_CONSTRAINT = 0x00001000
	CERT_TRUST_HAS_NOT_DEFINED_NAME_CONSTRAINT   = 0x00002000
	CERT_TRUST_HAS_NOT_PERMITTED_NAME_CONSTRAINT = 0x00004000
	CERT_TRUST_HAS_EXCLUDED_NAME_CONSTRAINT      = 0x00008000
	CERT_TRUST_IS_PARTIAL_CHAIN                  = 0x00010000
	CERT_TRUST_CTL_IS_NOT_TIME_VALID             = 0x00020000
	CERT_TRUST_CTL_IS_NOT_SIGNATURE_VALID        = 0x00040000
	CERT_TRUST_CTL_IS_NOT_VALID_FOR_USAGE        = 0x00080000
	CERT_TRUST_HAS_WEAK_SIGNATURE                = 0x00100000
	CERT_TRUST_IS_OFFLINE_REVOCATION             = 0x01000000
	CERT_TRUST_NO_ISSUANCE_CHAIN_POLICY          = 0x02000000
	CERT_TRUST_IS_EXPLICIT_DISTRUST              = 0x04000000
	CERT_TRUST_HAS_NOT_SUPPORTED_CRITICAL_EXT    = 0x08000000

	/* InfoStatus values for CertTrustStatus struct */
	CERT_TRUST_HAS_EXACT_MATCH_ISSUER        = 0x00000001
	CERT_TRUST_HAS_KEY_MATCH_ISSUER          = 0x00000002
	CERT_TRUST_HAS_NAME_MATCH_ISSUER         = 0x00000004
	CERT_TRUST_IS_SELF_SIGNED                = 0x00000008
	CERT_TRUST_HAS_PREFERRED_ISSUER          = 0x00000100
	CERT_TRUST_HAS_ISSUANCE_CHAIN_POLICY     = 0x00000400
	CERT_TRUST_HAS_VALID_NAME_CONSTRAINTS    = 0x00000400
	CERT_TRUST_IS_PEER_TRUSTED               = 0x00000800
	CERT_TRUST_HAS_CRL_VALIDITY_EXTENDED     = 0x00001000
	CERT_TRUST_IS_FROM_EXCLUSIVE_TRUST_STORE = 0x00002000
	CERT_TRUST_IS_CA_TRUSTED                 = 0x00004000
	CERT_TRUST_IS_COMPLEX_CHAIN              = 0x00010000

	/* Certificate Information Flags */
	CERT_INFO_VERSION_FLAG                 = 1
	CERT_INFO_SERIAL_NUMBER_FLAG           = 2
	CERT_INFO_SIGNATURE_ALGORITHM_FLAG     = 3
	CERT_INFO_ISSUER_FLAG                  = 4
	CERT_INFO_NOT_BEFORE_FLAG              = 5
	CERT_INFO_NOT_AFTER_FLAG               = 6
	CERT_INFO_SUBJECT_FLAG                 = 7
	CERT_INFO_SUBJECT_PUBLIC_KEY_INFO_FLAG = 8
	CERT_INFO_ISSUER_UNIQUE_ID_FLAG        = 9
	CERT_INFO_SUBJECT_UNIQUE_ID_FLAG       = 10
	CERT_INFO_EXTENSION_FLAG               = 11

	/* dwFindType for CertFindCertificateInStore  */
	CERT_COMPARE_MASK                     = 0xFFFF
	CERT_COMPARE_SHIFT                    = 16
	CERT_COMPARE_ANY                      = 0
	CERT_COMPARE_SHA1_HASH                = 1
	CERT_COMPARE_NAME                     = 2
	CERT_COMPARE_ATTR                     = 3
	CERT_COMPARE_MD5_HASH                 = 4
	CERT_COMPARE_PROPERTY                 = 5
	CERT_COMPARE_PUBLIC_KEY               = 6
	CERT_COMPARE_HASH                     = CERT_COMPARE_SHA1_HASH
	CERT_COMPARE_NAME_STR_A               = 7
	CERT_COMPARE_NAME_STR_W               = 8
	CERT_COMPARE_KEY_SPEC                 = 9
	CERT_COMPARE_ENHKEY_USAGE             = 10
	CERT_COMPARE_CTL_USAGE                = CERT_COMPARE_ENHKEY_USAGE
	CERT_COMPARE_SUBJECT_CERT             = 11
	CERT_COMPARE_ISSUER_OF                = 12
	CERT_COMPARE_EXISTING                 = 13
	CERT_COMPARE_SIGNATURE_HASH           = 14
	CERT_COMPARE_KEY_IDENTIFIER           = 15
	CERT_COMPARE_CERT_ID                  = 16
	CERT_COMPARE_CROSS_CERT_DIST_POINTS   = 17
	CERT_COMPARE_PUBKEY_MD5_HASH          = 18
	CERT_COMPARE_SUBJECT_INFO_ACCESS      = 19
	CERT_COMPARE_HASH_STR                 = 20
	CERT_COMPARE_HAS_PRIVATE_KEY          = 21
	CERT_FIND_ANY                         = (CERT_COMPARE_ANY << CERT_COMPARE_SHIFT)
	CERT_FIND_SHA1_HASH                   = (CERT_COMPARE_SHA1_HASH << CERT_COMPARE_SHIFT)
	CERT_FIND_MD5_HASH                    = (CERT_COMPARE_MD5_HASH << CERT_COMPARE_SHIFT)
	CERT_FIND_SIGNATURE_HASH              = (CERT_COMPARE_SIGNATURE_HASH << CERT_COMPARE_SHIFT)
	CERT_FIND_KEY_IDENTIFIER              = (CERT_COMPARE_KEY_IDENTIFIER << CERT_COMPARE_SHIFT)
	CERT_FIND_HASH                        = CERT_FIND_SHA1_HASH
	CERT_FIND_PROPERTY                    = (CERT_COMPARE_PROPERTY << CERT_COMPARE_SHIFT)
	CERT_FIND_PUBLIC_KEY                  = (CERT_COMPARE_PUBLIC_KEY << CERT_COMPARE_SHIFT)
	CERT_FIND_SUBJECT_NAME                = (CERT_COMPARE_NAME<<CERT_COMPARE_SHIFT | CERT_INFO_SUBJECT_FLAG)
	CERT_FIND_SUBJECT_ATTR                = (CERT_COMPARE_ATTR<<CERT_COMPARE_SHIFT | CERT_INFO_SUBJECT_FLAG)
	CERT_FIND_ISSUER_NAME                 = (CERT_COMPARE_NAME<<CERT_COMPARE_SHIFT | CERT_INFO_ISSUER_FLAG)
	CERT_FIND_ISSUER_ATTR                 = (CERT_COMPARE_ATTR<<CERT_COMPARE_SHIFT | CERT_INFO_ISSUER_FLAG)
	CERT_FIND_SUBJECT_STR_A               = (CERT_COMPARE_NAME_STR_A<<CERT_COMPARE_SHIFT | CERT_INFO_SUBJECT_FLAG)
	CERT_FIND_SUBJECT_STR_W               = (CERT_COMPARE_NAME_STR_W<<CERT_COMPARE_SHIFT | CERT_INFO_SUBJECT_FLAG)
	CERT_FIND_SUBJECT_STR                 = CERT_FIND_SUBJECT_STR_W
	CERT_FIND_ISSUER_STR_A                = (CERT_COMPARE_NAME_STR_A<<CERT_COMPARE_SHIFT | CERT_INFO_ISSUER_FLAG)
	CERT_FIND_ISSUER_STR_W                = (CERT_COMPARE_NAME_STR_W<<CERT_COMPARE_SHIFT | CERT_INFO_ISSUER_FLAG)
	CERT_FIND_ISSUER_STR                  = CERT_FIND_ISSUER_STR_W
	CERT_FIND_KEY_SPEC                    = (CERT_COMPARE_KEY_SPEC << CERT_COMPARE_SHIFT)
	CERT_FIND_ENHKEY_USAGE                = (CERT_COMPARE_ENHKEY_USAGE << CERT_COMPARE_SHIFT)
	CERT_FIND_CTL_USAGE                   = CERT_FIND_ENHKEY_USAGE
	CERT_FIND_SUBJECT_CERT                = (CERT_COMPARE_SUBJECT_CERT << CERT_COMPARE_SHIFT)
	CERT_FIND_ISSUER_OF                   = (CERT_COMPARE_ISSUER_OF << CERT_COMPARE_SHIFT)
	CERT_FIND_EXISTING                    = (CERT_COMPARE_EXISTING << CERT_COMPARE_SHIFT)
	CERT_FIND_CERT_ID                     = (CERT_COMPARE_CERT_ID << CERT_COMPARE_SHIFT)
	CERT_FIND_CROSS_CERT_DIST_POINTS      = (CERT_COMPARE_CROSS_CERT_DIST_POINTS << CERT_COMPARE_SHIFT)
	CERT_FIND_PUBKEY_MD5_HASH             = (CERT_COMPARE_PUBKEY_MD5_HASH << CERT_COMPARE_SHIFT)
	CERT_FIND_SUBJECT_INFO_ACCESS         = (CERT_COMPARE_SUBJECT_INFO_ACCESS << CERT_COMPARE_SHIFT)
	CERT_FIND_HASH_STR                    = (CERT_COMPARE_HASH_STR << CERT_COMPARE_SHIFT)
	CERT_FIND_HAS_PRIVATE_KEY             = (CERT_COMPARE_HAS_PRIVATE_KEY << CERT_COMPARE_SHIFT)
	CERT_FIND_OPTIONAL_ENHKEY_USAGE_FLAG  = 0x1
	CERT_FIND_EXT_ONLY_ENHKEY_USAGE_FLAG  = 0x2
	CERT_FIND_PROP_ONLY_ENHKEY_USAGE_FLAG = 0x4
	CERT_FIND_NO_ENHKEY_USAGE_FLAG        = 0x8
	CERT_FIND_OR_ENHKEY_USAGE_FLAG        = 0x10
	CERT_FIND_VALID_ENHKEY_USAGE_FLAG     = 0x20
	CERT_FIND_OPTIONAL_CTL_USAGE_FLAG     = CERT_FIND_OPTIONAL_ENHKEY_USAGE_FLAG
	CERT_FIND_EXT_ONLY_CTL_USAGE_FLAG     = CERT_FIND_EXT_ONLY_ENHKEY_USAGE_FLAG
	CERT_FIND_PROP_ONLY_CTL_USAGE_FLAG    = CERT_FIND_PROP_ONLY_ENHKEY_USAGE_FLAG
	CERT_FIND_NO_CTL_USAGE_FLAG           = CERT_FIND_NO_ENHKEY_USAGE_FLAG
	CERT_FIND_OR_CTL_USAGE_FLAG           = CERT_FIND_OR_ENHKEY_USAGE_FLAG
	CERT_FIND_VALID_CTL_USAGE_FLAG        = CERT_FIND_VALID_ENHKEY_USAGE_FLAG

	/* policyOID values for CertVerifyCertificateChainPolicy function */
	CERT_CHAIN_POLICY_BASE              = 1
	CERT_CHAIN_POLICY_AUTHENTICODE      = 2
	CERT_CHAIN_POLICY_AUTHENTICODE_TS   = 3
	CERT_CHAIN_POLICY_SSL               = 4
	CERT_CHAIN_POLICY_BASIC_CONSTRAINTS = 5
	CERT_CHAIN_POLICY_NT_AUTH           = 6
	CERT_CHAIN_POLICY_MICROSOFT_ROOT    = 7
	CERT_CHAIN_POLICY_EV                = 8
	CERT_CHAIN_POLICY_SSL_F12           = 9

	/* flag for dwFindType CertFindChainInStore  */
	CERT_CHAIN_FIND_BY_ISSUER = 1

	/* dwFindFlags for CertFindChainInStore when dwFindType == CERT_CHAIN_FIND_BY_ISSUER */
	CERT_CHAIN_FIND_BY_ISSUER_COMPARE_KEY_FLAG    = 0x0001
	CERT_CHAIN_FIND_BY_ISSUER_COMPLEX_CHAIN_FLAG  = 0x0002
	CERT_CHAIN_FIND_BY_ISSUER_CACHE_ONLY_URL_FLAG = 0x0004
	CERT_CHAIN_FIND_BY_ISSUER_LOCAL_MACHINE_FLAG  = 0x0008
	CERT_CHAIN_FIND_BY_ISSUER_NO_KEY_FLAG         = 0x4000
	CERT_CHAIN_FIND_BY_ISSUER_CACHE_ONLY_FLAG     = 0x8000

	/* Certificate Store close flags */
	CERT_CLOSE_STORE_FORCE_FLAG = 0x00000001
	CERT_CLOSE_STORE_CHECK_FLAG = 0x00000002

	/* CryptQueryObject object type */
	CERT_QUERY_OBJECT_FILE = 1
	CERT_QUERY_OBJECT_BLOB = 2

	/* CryptQueryObject content type flags */
	CERT_QUERY_CONTENT_CERT                    = 1
	CERT_QUERY_CONTENT_CTL                     = 2
	CERT_QUERY_CONTENT_CRL                     = 3
	CERT_QUERY_CONTENT_SERIALIZED_STORE        = 4
	CERT_QUERY_CONTENT_SERIALIZED_CERT         = 5
	CERT_QUERY_CONTENT_SERIALIZED_CTL          = 6
	CERT_QUERY_CONTENT_SERIALIZED_CRL          = 7
	CERT_QUERY_CONTENT_PKCS7_SIGNED            = 8
	CERT_QUERY_CONTENT_PKCS7_UNSIGNED          = 9
	CERT_QUERY_CONTENT_PKCS7_SIGNED_EMBED      = 10
	CERT_QUERY_CONTENT_PKCS10                  = 11
	CERT_QUERY_CONTENT_PFX                     = 12
	CERT_QUERY_CONTENT_CERT_PAIR               = 13
	CERT_QUERY_CONTENT_PFX_AND_LOAD            = 14
	CERT_QUERY_CONTENT_FLAG_CERT               = (1 << CERT_QUERY_CONTENT_CERT)
	CERT_QUERY_CONTENT_FLAG_CTL                = (1 << CERT_QUERY_CONTENT_CTL)
	CERT_QUERY_CONTENT_FLAG_CRL                = (1 << CERT_QUERY_CONTENT_CRL)
	CERT_QUERY_CONTENT_FLAG_SERIALIZED_STORE   = (1 << CERT_QUERY_CONTENT_SERIALIZED_STORE)
	CERT_QUERY_CONTENT_FLAG_SERIALIZED_CERT    = (1 << CERT_QUERY_CONTENT_SERIALIZED_CERT)
	CERT_QUERY_CONTENT_FLAG_SERIALIZED_CTL     = (1 << CERT_QUERY_CONTENT_SERIALIZED_CTL)
	CERT_QUERY_CONTENT_FLAG_SERIALIZED_CRL     = (1 << CERT_QUERY_CONTENT_SERIALIZED_CRL)
	CERT_QUERY_CONTENT_FLAG_PKCS7_SIGNED       = (1 << CERT_QUERY_CONTENT_PKCS7_SIGNED)
	CERT_QUERY_CONTENT_FLAG_PKCS7_UNSIGNED     = (1 << CERT_QUERY_CONTENT_PKCS7_UNSIGNED)
	CERT_QUERY_CONTENT_FLAG_PKCS7_SIGNED_EMBED = (1 << CERT_QUERY_CONTENT_PKCS7_SIGNED_EMBED)
	CERT_QUERY_CONTENT_FLAG_PKCS10             = (1 << CERT_QUERY_CONTENT_PKCS10)
	CERT_QUERY_CONTENT_FLAG_PFX                = (1 << CERT_QUERY_CONTENT_PFX)
	CERT_QUERY_CONTENT_FLAG_CERT_PAIR          = (1 << CERT_QUERY_CONTENT_CERT_PAIR)
	CERT_QUERY_CONTENT_FLAG_PFX_AND_LOAD       = (1 << CERT_QUERY_CONTENT_PFX_AND_LOAD)
	CERT_QUERY_CONTENT_FLAG_ALL                = (CERT_QUERY_CONTENT_FLAG_CERT | CERT_QUERY_CONTENT_FLAG_CTL | CERT_QUERY_CONTENT_FLAG_CRL | CERT_QUERY_CONTENT_FLAG_SERIALIZED_STORE | CERT_QUERY_CONTENT_FLAG_SERIALIZED_CERT | CERT_QUERY_CONTENT_FLAG_SERIALIZED_CTL | CERT_QUERY_CONTENT_FLAG_SERIALIZED_CRL | CERT_QUERY_CONTENT_FLAG_PKCS7_SIGNED | CERT_QUERY_CONTENT_FLAG_PKCS7_UNSIGNED | CERT_QUERY_CONTENT_FLAG_PKCS7_SIGNED_EMBED | CERT_QUERY_CONTENT_FLAG_PKCS10 | CERT_QUERY_CONTENT_FLAG_PFX | CERT_QUERY_CONTENT_FLAG_CERT_PAIR)
	CERT_QUERY_CONTENT_FLAG_ALL_ISSUER_CERT    = (CERT_QUERY_CONTENT_FLAG_CERT | CERT_QUERY_CONTENT_FLAG_SERIALIZED_STORE | CERT_QUERY_CONTENT_FLAG_SERIALIZED_CERT | CERT_QUERY_CONTENT_FLAG_PKCS7_SIGNED | CERT_QUERY_CONTENT_FLAG_PKCS7_UNSIGNED)

	/* CryptQueryObject format type flags */
	CERT_QUERY_FORMAT_BINARY                     = 1
	CERT_QUERY_FORMAT_BASE64_ENCODED             = 2
	CERT_QUERY_FORMAT_ASN_ASCII_HEX_ENCODED      = 3
	CERT_QUERY_FORMAT_FLAG_BINARY                = (1 << CERT_QUERY_FORMAT_BINARY)
	CERT_QUERY_FORMAT_FLAG_BASE64_ENCODED        = (1 << CERT_QUERY_FORMAT_BASE64_ENCODED)
	CERT_QUERY_FORMAT_FLAG_ASN_ASCII_HEX_ENCODED = (1 << CERT_QUERY_FORMAT_ASN_ASCII_HEX_ENCODED)
	CERT_QUERY_FORMAT_FLAG_ALL                   = (CERT_QUERY_FORMAT_FLAG_BINARY | CERT_QUERY_FORMAT_FLAG_BASE64_ENCODED | CERT_QUERY_FORMAT_FLAG_ASN_ASCII_HEX_ENCODED)

	/* CertGetNameString name types */
	CERT_NAME_EMAIL_TYPE            = 1
	CERT_NAME_RDN_TYPE              = 2
	CERT_NAME_ATTR_TYPE             = 3
	CERT_NAME_SIMPLE_DISPLAY_TYPE   = 4
	CERT_NAME_FRIENDLY_DISPLAY_TYPE = 5
	CERT_NAME_DNS_TYPE              = 6
	CERT_NAME_URL_TYPE              = 7
	CERT_NAME_UPN_TYPE              = 8

	/* CertGetNameString flags */
	CERT_NAME_ISSUER_FLAG              = 0x1
	CERT_NAME_DISABLE_IE4_UTF8_FLAG    = 0x10000
	CERT_NAME_SEARCH_ALL_NAMES_FLAG    = 0x2
	CERT_NAME_STR_ENABLE_PUNYCODE_FLAG = 0x00200000

	/* AuthType values for SSLExtraCertChainPolicyPara struct */
	AUTHTYPE_CLIENT = 1
	AUTHTYPE_SERVER = 2

	/* Checks values for SSLExtraCertChainPolicyPara struct */
	SECURITY_FLAG_IGNORE_REVOCATION        = 0x00000080
	SECURITY_FLAG_IGNORE_UNKNOWN_CA        = 0x00000100
	SECURITY_FLAG_IGNORE_WRONG_USAGE       = 0x00000200
	SECURITY_FLAG_IGNORE_CERT_CN_INVALID   = 0x00001000
	SECURITY_FLAG_IGNORE_CERT_DATE_INVALID = 0x00002000

	/* Flags for Crypt[Un]ProtectData */
	CRYPTPROTECT_UI_FORBIDDEN      = 0x1
	CRYPTPROTECT_LOCAL_MACHINE     = 0x4
	CRYPTPROTECT_CRED_SYNC         = 0x8
	CRYPTPROTECT_AUDIT             = 0x10
	CRYPTPROTECT_NO_RECOVERY       = 0x20
	CRYPTPROTECT_VERIFY_PROTECTION = 0x40
	CRYPTPROTECT_CRED_REGENERATE   = 0x80

	/* Flags for CryptProtectPromptStruct */
	CRYPTPROTECT_PROMPT_ON_UNPROTECT   = 1
	CRYPTPROTECT_PROMPT_ON_PROTECT     = 2
	CRYPTPROTECT_PROMPT_RESERVED       = 4
	CRYPTPROTECT_PROMPT_STRONG         = 8
	CRYPTPROTECT_PROMPT_REQUIRE_STRONG = 16
)

const (
	// flags for SetErrorMode
	SEM_FAILCRITICALERRORS     = 0x0001
	SEM_NOALIGNMENTFAULTEXCEPT = 0x0004
	SEM_NOGPFAULTERRORBOX      = 0x0002
	SEM_NOOPENFILEERRORBOX     = 0x8000
)

const (
	// Priority class.
	ABOVE_NORMAL_PRIORITY_CLASS   = 0x00008000
	BELOW_NORMAL_PRIORITY_CLASS   = 0x00004000
	HIGH_PRIORITY_CLASS           = 0x00000080
	IDLE_PRIORITY_CLASS           = 0x00000040
	NORMAL_PRIORITY_CLASS         = 0x00000020
	PROCESS_MODE_BACKGROUND_BEGIN = 0x00100000
	PROCESS_MODE_BACKGROUND_END   = 0x00200000
	REALTIME_PRIORITY_CLASS       = 0x00000100
)

/* wintrust.h constants for WinVerifyTrustEx */
const (
	WTD_UI_ALL    = 1
	WTD_UI_NONE   = 2
	WTD_UI_NOBAD  = 3
	WTD_UI_NOGOOD = 4

	WTD_REVOKE_NONE       = 0
	WTD_REVOKE_WHOLECHAIN = 1

	WTD_CHOICE_FILE    = 1
	WTD_CHOICE_CATALOG = 2
	WTD_CHOICE_BLOB    = 3
	WTD_CHOICE_SIGNER  = 4
	WTD_CHOICE_CERT    = 5

	WTD_STATEACTION_IGNORE           = 0x00000000
	WTD_STATEACTION_VERIFY           = 0x00000001
	WTD_STATEACTION_CLOSE            = 0x00000002
	WTD_STATEACTION_AUTO_CACHE       = 0x00000003
	WTD_STATEACTION_AUTO_CACHE_FLUSH = 0x00000004

	WTD_USE_IE4_TRUST_FLAG                  = 0x1
	WTD_NO_IE4_CHAIN_FLAG                   = 0x2
	WTD_NO_POLICY_USAGE_FLAG                = 0x4
	WTD_REVOCATION_CHECK_NONE               = 0x10
	WTD_REVOCATION_CHECK_END_CERT           = 0x20
	WTD_REVOCATION_CHECK_CHAIN              = 0x40
	WTD_REVOCATION_CHECK_CHAIN_EXCLUDE_ROOT = 0x80
	WTD_SAFER_FLAG                          = 0x100
	WTD_HASH_ONLY_FLAG                      = 0x200
	WTD_USE_DEFAULT_OSVER_CHECK             = 0x400
	WTD_LIFETIME_SIGNING_FLAG               = 0x800
	WTD_CACHE_ONLY_URL_RETRIEVAL            = 0x1000
	WTD_DISABLE_MD2_MD4                     = 0x2000
	WTD_MOTW                                = 0x4000

	WTD_UICONTEXT_EXECUTE = 0
	WTD_UICONTEXT_INSTALL = 1
)

var (
	OID_PKIX_KP_SERVER_AUTH = []byte("1.3.6.1.5.5.7.3.1\x00")
	OID_SERVER_GATED_CRYPTO = []byte("1.3.6.1.4.1.311.10.3.3\x00")
	OID_SGC_NETSCAPE        = []byte("2.16.840.1.113730.4.1\x00")

	WINTRUST_ACTION_GENERIC_VERIFY_V2 = GUID{
		Data1: 0xaac56b,
		Data2: 0xcd44,
		Data3: 0x11d0,
		Data4: [8]byte{0x8c, 0xc2, 0x0, 0xc0, 0x4f, 0xc2, 0x95, 0xee},
	}
)

// Pointer represents a pointer to an arbitrary Windows type.
//
// Pointer-typed fields may point to one of many different types. It's
// up to the caller to provide a pointer to the appropriate type, cast
// to Pointer. The caller must obey the unsafe.Pointer rules while
// doing so.
type Pointer *struct{}

// Invented values to support what package os expects.
type Timeval struct {
	Sec  int32
	Usec int32
}

func (tv *Timeval) Nanoseconds() int64 {
	return (int64(tv.Sec)*1e6 + int64(tv.Usec)) * 1e3
}

func NsecToTimeval(nsec int64) (tv Timeval) {
	tv.Sec = int32(nsec / 1e9)
	tv.Usec = int32(nsec % 1e9 / 1e3)
	return
}

type Overlapped struct {
	Internal     uintptr
	InternalHigh uintptr
	Offset       uint32
	OffsetHigh   uint32
	HEvent       Handle
}

type FileNotifyInformation struct {
	NextEntryOffset uint32
	Action          uint32
	FileNameLength  uint32
	FileName        uint16
}

type Filetime struct {
	LowDateTime  uint32
	HighDateTime uint32
}

// Nanoseconds returns Filetime ft in nanoseconds
// since Epoch (00:00:00 UTC, January 1, 1970).
func (ft *Filetime) Nanoseconds() int64 {
	// 100-nanosecond intervals since January 1, 1601
	nsec := int64(ft.HighDateTime)<<32 + int64(ft.LowDateTime)
	// change starting time to the Epoch (00:00:00 UTC, January 1, 1970)
	nsec -= 116444736000000000
	// convert into nanoseconds
	nsec *= 100
	return nsec
}

func NsecToFiletime(nsec int64) (ft Filetime) {
	// convert into 100-nanosecond
	nsec /= 100
	// change starting time to January 1, 1601
	nsec += 116444736000000000
	// split into high / low
	ft.LowDateTime = uint32(nsec & 0xffffffff)
	ft.HighDateTime = uint32(nsec >> 32 & 0xffffffff)
	return ft
}

type Win32finddata struct {
	FileAttributes    uint32
	CreationTime      Filetime
	LastAccessTime    Filetime
	LastWriteTime     Filetime
	FileSizeHigh      uint32
	FileSizeLow       uint32
	Reserved0         uint32
	Reserved1         uint32
	FileName          [MAX_PATH - 1]uint16
	AlternateFileName [13]uint16
}

// This is the actual system call structure.
// Win32finddata is what we committed to in Go 1.
type win32finddata1 struct {
	FileAttributes    uint32
	CreationTime      Filetime
	LastAccessTime    Filetime
	LastWriteTime     Filetime
	FileSizeHigh      uint32
	FileSizeLow       uint32
	Reserved0         uint32
	Reserved1         uint32
	FileName          [MAX_PATH]uint16
	AlternateFileName [14]uint16

	// The Microsoft documentation for this struct¹ describes three additional
	// fields: dwFileType, dwCreatorType, and wFinderFlags. However, those fields
	// are empirically only present in the macOS port of the Win32 API,² and thus
	// not needed for binaries built for Windows.
	//
	// ¹ https://docs.microsoft.com/en-us/windows/win32/api/minwinbase/ns-minwinbase-win32_find_dataw describe
	// ² https://golang.org/issue/42637#issuecomment-760715755.
}

func copyFindData(dst *Win32finddata, src *win32finddata1) {
	dst.FileAttributes = src.FileAttributes
	dst.CreationTime = src.CreationTime
	dst.LastAccessTime = src.LastAccessTime
	dst.LastWriteTime = src.LastWriteTime
	dst.FileSizeHigh = src.FileSizeHigh
	dst.FileSizeLow = src.FileSizeLow
	dst.Reserved0 = src.Reserved0
	dst.Reserved1 = src.Reserved1

	// The src is 1 element bigger than dst, but it must be NUL.
	copy(dst.FileName[:], src.FileName[:])
	copy(dst.AlternateFileName[:], src.AlternateFileName[:])
}

type ByHandleFileInformation struct {
	FileAttributes     uint32
	CreationTime       Filetime
	LastAccessTime     Filetime
	LastWriteTime      Filetime
	VolumeSerialNumber uint32
	FileSizeHigh       uint32
	FileSizeLow        uint32
	NumberOfLinks      uint32
	FileIndexHigh      uint32
	FileIndexLow       uint32
}

const (
	GetFileExInfoStandard = 0
	GetFileExMaxInfoLevel = 1
)

type Win32FileAttributeData struct {
	FileAttributes uint32
	CreationTime   Filetime
	LastAccessTime Filetime
	LastWriteTime  Filetime
	FileSizeHigh   uint32
	FileSizeLow    uint32
}

// ShowWindow constants
const (
	// winuser.h
	SW_HIDE            = 0
	SW_NORMAL          = 1
	SW_SHOWNORMAL      = 1
	SW_SHOWMINIMIZED   = 2
	SW_SHOWMAXIMIZED   = 3
	SW_MAXIMIZE        = 3
	SW_SHOWNOACTIVATE  = 4
	SW_SHOW            = 5
	SW_MINIMIZE        = 6
	SW_SHOWMINNOACTIVE = 7
	SW_SHOWNA          = 8
	SW_RESTORE         = 9
	SW_SHOWDEFAULT     = 10
	SW_FORCEMINIMIZE   = 11
)

type StartupInfo struct {
	Cb            uint32
	_             *uint16
	Desktop       *uint16
	Title         *uint16
	X             uint32
	Y             uint32
	XSize         uint32
	YSize         uint32
	XCountChars   uint32
	YCountChars   uint32
	FillAttribute uint32
	Flags         uint32
	ShowWindow    uint16
	_             uint16
	_             *byte
	StdInput      Handle
	StdOutput     Handle
	StdErr        Handle
}

type StartupInfoEx struct {
	StartupInfo
	ProcThreadAttributeList *ProcThreadAttributeList
}

// ProcThreadAttributeList is a placeholder type to represent a PROC_THREAD_ATTRIBUTE_LIST.
//
// To create a *ProcThreadAttributeList, use NewProcThreadAttributeList, update
// it with ProcThreadAttributeListContainer.Update, free its memory using
// ProcThreadAttributeListContainer.Delete, and access the list itself using
// ProcThreadAttributeListContainer.List.
type ProcThreadAttributeList struct{}

type ProcThreadAttributeListContainer struct {
	data     *ProcThreadAttributeList
	pointers []unsafe.Pointer
}

type ProcessInformation struct {
	Process   Handle
	Thread    Handle
	ProcessId uint32
	ThreadId  uint32
}

type ProcessEntry32 struct {
	Size            uint32
	Usage           uint32
	ProcessID       uint32
	DefaultHeapID   uintptr
	ModuleID        uint32
	Threads         uint32
	ParentProcessID uint32
	PriClassBase    int32
	Flags           uint32
	ExeFile         [MAX_PATH]uint16
}

type ThreadEntry32 struct {
	Size           uint32
	Usage          uint32
	ThreadID       uint32
	OwnerProcessID uint32
	BasePri        int32
	DeltaPri       int32
	Flags          uint32
}

type ModuleEntry32 struct {
	Size         uint32
	ModuleID     uint32
	ProcessID    uint32
	GlblcntUsage uint32
	ProccntUsage uint32
	ModBaseAddr  uintptr
	ModBaseSize  uint32
	ModuleHandle Handle
	Module       [MAX_MODULE_NAME32 + 1]uint16
	ExePath      [MAX_PATH]uint16
}

const SizeofModuleEntry32 = unsafe.Sizeof(ModuleEntry32{})

type Systemtime struct {
	Year         uint16
	Month        uint16
	DayOfWeek    uint16
	Day          uint16
	Hour         uint16
	Minute       uint16
	Second       uint16
	Milliseconds uint16
}

type Timezoneinformation struct {
	Bias         int32
	StandardName [32]uint16
	StandardDate Systemtime
	StandardBias int32
	DaylightName [32]uint16
	DaylightDate Systemtime
	DaylightBias int32
}

// Socket related.

const (
	AF_UNSPEC  = 0
	AF_UNIX    = 1
	AF_INET    = 2
	AF_NETBIOS = 17
	AF_INET6   = 23
	AF_IRDA    = 26
	AF_BTH     = 32

	SOCK_STREAM    = 1
	SOCK_DGRAM     = 2
	SOCK_RAW       = 3
	SOCK_RDM       = 4
	SOCK_SEQPACKET = 5

	IPPROTO_IP      = 0
	IPPROTO_ICMP    = 1
	IPPROTO_IGMP    = 2
	BTHPROTO_RFCOMM = 3
	IPPROTO_TCP     = 6
	IPPROTO_UDP     = 17
	IPPROTO_IPV6    = 41
	IPPROTO_ICMPV6  = 58
	IPPROTO_RM      = 113

	SOL_SOCKET                = 0xffff
	SO_REUSEADDR              = 4
	SO_KEEPALIVE              = 8
	SO_DONTROUTE              = 16
	SO_BROADCAST              = 32
	SO_LINGER                 = 128
	SO_RCVBUF                 = 0x1002
	SO_RCVTIMEO               = 0x1006
	SO_SNDBUF                 = 0x1001
	SO_UPDATE_ACCEPT_CONTEXT  = 0x700b
	SO_UPDATE_CONNECT_CONTEXT = 0x7010

	IOC_OUT                            = 0x40000000
	IOC_IN                             = 0x80000000
	IOC_VENDOR                         = 0x18000000
	IOC_INOUT                          = IOC_IN | IOC_OUT
	IOC_WS2                            = 0x08000000
	SIO_GET_EXTENSION_FUNCTION_POINTER = IOC_INOUT | IOC_WS2 | 6
	SIO_KEEPALIVE_VALS                 = IOC_IN | IOC_VENDOR | 4
	SIO_UDP_CONNRESET                  = IOC_IN | IOC_VENDOR | 12
	SIO_UDP_NETRESET                   = IOC_IN | IOC_VENDOR | 15

	// cf. http://support.microsoft.com/default.aspx?scid=kb;en-us;257460

	IP_HDRINCL         = 0x2
	IP_TOS             = 0x3
	IP_TTL             = 0x4
	IP_MULTICAST_IF    = 0x9
	IP_MULTICAST_TTL   = 0xa
	IP_MULTICAST_LOOP  = 0xb
	IP_ADD_MEMBERSHIP  = 0xc
	IP_DROP_MEMBERSHIP = 0xd
	IP_PKTINFO         = 0x13

	IPV6_V6ONLY         = 0x1b
	IPV6_UNICAST_HOPS   = 0x4
	IPV6_MULTICAST_IF   = 0x9
	IPV6_MULTICAST_HOPS = 0xa
	IPV6_MULTICAST_LOOP = 0xb
	IPV6_JOIN_GROUP     = 0xc
	IPV6_LEAVE_GROUP    = 0xd
	IPV6_PKTINFO        = 0x13

	MSG_OOB       = 0x1
	MSG_PEEK      = 0x2
	MSG_DONTROUTE = 0x4
	MSG_WAITALL   = 0x8

	MSG_TRUNC  = 0x0100
	MSG_CTRUNC = 0x0200
	MSG_BCAST  = 0x0400
	MSG_MCAST  = 0x0800

	SOMAXCONN = 0x7fffffff

	TCP_NODELAY                    = 1
	TCP_EXPEDITED_1122             = 2
	TCP_KEEPALIVE                  = 3
	TCP_MAXSEG                     = 4
	TCP_MAXRT                      = 5
	TCP_STDURG                     = 6
	TCP_NOURG                      = 7
	TCP_ATMARK                     = 8
	TCP_NOSYNRETRIES               = 9
	TCP_TIMESTAMPS                 = 10
	TCP_OFFLOAD_PREFERENCE         = 11
	TCP_CONGESTION_ALGORITHM       = 12
	TCP_DELAY_FIN_ACK              = 13
	TCP_MAXRTMS                    = 14
	TCP_FASTOPEN                   = 15
	TCP_KEEPCNT                    = 16
	TCP_KEEPIDLE                   = TCP_KEEPALIVE
	TCP_KEEPINTVL                  = 17
	TCP_FAIL_CONNECT_ON_ICMP_ERROR = 18
	TCP_ICMP_ERROR_INFO            = 19

	UDP_NOCHECKSUM              = 1
	UDP_SEND_MSG_SIZE           = 2
	UDP_RECV_MAX_COALESCED_SIZE = 3
	UDP_CHECKSUM_COVERAGE       = 20

	UDP_COALESCED_INFO = 3

	SHUT_RD   = 0
	SHUT_WR   = 1
	SHUT_RDWR = 2

	WSADESCRIPTION_LEN = 256
	WSASYS_STATUS_LEN  = 128
)

type WSABuf struct {
	Len uint32
	Buf *byte
}

type WSAMsg struct {
	Name        *syscall.RawSockaddrAny
	Namelen     int32
	Buffers     *WSABuf
	BufferCount uint32
	Control     WSABuf
	Flags       uint32
}

// Flags for WSASocket
const (
	WSA_FLAG_OVERLAPPED             = 0x01
	WSA_FLAG_MULTIPOINT_C_ROOT      = 0x02
	WSA_FLAG_MULTIPOINT_C_LEAF      = 0x04
	WSA_FLAG_MULTIPOINT_D_ROOT      = 0x08
	WSA_FLAG_MULTIPOINT_D_LEAF      = 0x10
	WSA_FLAG_ACCESS_SYSTEM_SECURITY = 0x40
	WSA_FLAG_NO_HANDLE_INHERIT      = 0x80
	WSA_FLAG_REGISTERED_IO          = 0x100
)

// Invented values to support what package os expects.
const (
	S_IFMT   = 0x1f000
	S_IFIFO  = 0x1000
	S_IFCHR  = 0x2000
	S_IFDIR  = 0x4000
	S_IFBLK  = 0x6000
	S_IFREG  = 0x8000
	S_IFLNK  = 0xa000
	S_IFSOCK = 0xc000
	S_ISUID  = 0x800
	S_ISGID  = 0x400
	S_ISVTX  = 0x200
	S_IRUSR  = 0x100
	S_IWRITE = 0x80
	S_IWUSR  = 0x80
	S_IXUSR  = 0x40
)

const (
	FILE_TYPE_CHAR    = 0x0002
	FILE_TYPE_DISK    = 0x0001
	FILE_TYPE_PIPE    = 0x0003
	FILE_TYPE_REMOTE  = 0x8000
	FILE_TYPE_UNKNOWN = 0x0000
)

type Hostent struct {
	Name     *byte
	Aliases  **byte
	AddrType uint16
	Length   uint16
	AddrList **byte
}

type Protoent struct {
	Name    *byte
	Aliases **byte
	Proto   uint16
}

const (
	DNS_TYPE_A       = 0x0001
	DNS_TYPE_NS      = 0x0002
	DNS_TYPE_MD      = 0x0003
	DNS_TYPE_MF      = 0x0004
	DNS_TYPE_CNAME   = 0x0005
	DNS_TYPE_SOA     = 0x0006
	DNS_TYPE_MB      = 0x0007
	DNS_TYPE_MG      = 0x0008
	DNS_TYPE_MR      = 0x0009
	DNS_TYPE_NULL    = 0x000a
	DNS_TYPE_WKS     = 0x000b
	DNS_TYPE_PTR     = 0x000c
	DNS_TYPE_HINFO   = 0x000d
	DNS_TYPE_MINFO   = 0x000e
	DNS_TYPE_MX      = 0x000f
	DNS_TYPE_TEXT    = 0x0010
	DNS_TYPE_RP      = 0x0011
	DNS_TYPE_AFSDB   = 0x0012
	DNS_TYPE_X25     = 0x0013
	DNS_TYPE_ISDN    = 0x0014
	DNS_TYPE_RT      = 0x0015
	DNS_TYPE_NSAP    = 0x0016
	DNS_TYPE_NSAPPTR = 0x0017
	DNS_TYPE_SIG     = 0x0018
	DNS_TYPE_KEY     = 0x0019
	DNS_TYPE_PX      = 0x001a
	DNS_TYPE_GPOS    = 0x001b
	DNS_TYPE_AAAA    = 0x001c
	DNS_TYPE_LOC     = 0x001d
	DNS_TYPE_NXT     = 0x001e
	DNS_TYPE_EID     = 0x001f
	DNS_TYPE_NIMLOC  = 0x0020
	DNS_TYPE_SRV     = 0x0021
	DNS_TYPE_ATMA    = 0x0022
	DNS_TYPE_NAPTR   = 0x0023
	DNS_TYPE_KX      = 0x0024
	DNS_TYPE_CERT    = 0x0025
	DNS_TYPE_A6      = 0x0026
	DNS_TYPE_DNAME   = 0x0027
	DNS_TYPE_SINK    = 0x0028
	DNS_TYPE_OPT     = 0x0029
	DNS_TYPE_DS      = 0x002B
	DNS_TYPE_RRSIG   = 0x002E
	DNS_TYPE_NSEC    = 0x002F
	DNS_TYPE_DNSKEY  = 0x0030
	DNS_TYPE_DHCID   = 0x0031
	DNS_TYPE_UINFO   = 0x0064
	DNS_TYPE_UID     = 0x0065
	DNS_TYPE_GID     = 0x0066
	DNS_TYPE_UNSPEC  = 0x0067
	DNS_TYPE_ADDRS   = 0x00f8
	DNS_TYPE_TKEY    = 0x00f9
	DNS_TYPE_TSIG    = 0x00fa
	DNS_TYPE_IXFR    = 0x00fb
	DNS_TYPE_AXFR    = 0x00fc
	DNS_TYPE_MAILB   = 0x00fd
	DNS_TYPE_MAILA   = 0x00fe
	DNS_TYPE_ALL     = 0x00ff
	DNS_TYPE_ANY     = 0x00ff
	DNS_TYPE_WINS    = 0xff01
	DNS_TYPE_WINSR   = 0xff02
	DNS_TYPE_NBSTAT  = 0xff01
)

const (
	// flags inside DNSRecord.Dw
	DnsSectionQuestion   = 0x0000
	DnsSectionAnswer     = 0x0001
	DnsSectionAuthority  = 0x0002
	DnsSectionAdditional = 0x0003
)

const (
	// flags of WSALookupService
	LUP_DEEP                = 0x0001
	LUP_CONTAINERS          = 0x0002
	LUP_NOCONTAINERS        = 0x0004
	LUP_NEAREST             = 0x0008
	LUP_RETURN_NAME         = 0x0010
	LUP_RETURN_TYPE         = 0x0020
	LUP_RETURN_VERSION      = 0x0040
	LUP_RETURN_COMMENT      = 0x0080
	LUP_RETURN_ADDR         = 0x0100
	LUP_RETURN_BLOB         = 0x0200
	LUP_RETURN_ALIASES      = 0x0400
	LUP_RETURN_QUERY_STRING = 0x0800
	LUP_RETURN_ALL          = 0x0FF0
	LUP_RES_SERVICE         = 0x8000

	LUP_FLUSHCACHE    = 0x1000
	LUP_FLUSHPREVIOUS = 0x2000

	LUP_NON_AUTHORITATIVE      = 0x4000
	LUP_SECURE                 = 0x8000
	LUP_RETURN_PREFERRED_NAMES = 0x10000
	LUP_DNS_ONLY               = 0x20000

	LUP_ADDRCONFIG           = 0x100000
	LUP_DUAL_ADDR            = 0x200000
	LUP_FILESERVER           = 0x400000
	LUP_DISABLE_IDN_ENCODING = 0x00800000
	LUP_API_ANSI             = 0x01000000

	LUP_RESOLUTION_HANDLE = 0x80000000
)

const (
	// values of WSAQUERYSET's namespace
	NS_ALL       = 0
	NS_DNS       = 12
	NS_NLA       = 15
	NS_BTH       = 16
	NS_EMAIL     = 37
	NS_PNRPNAME  = 38
	NS_PNRPCLOUD = 39
)

type DNSSRVData struct {
	Target   *uint16
	Priority uint16
	Weight   uint16
	Port     uint16
	Pad      uint16
}

type DNSPTRData struct {
	Host *uint16
}

type DNSMXData struct {
	NameExchange *uint16
	Preference   uint16
	Pad          uint16
}

type DNSTXTData struct {
	StringCount uint16
	StringArray [1]*uint16
}

type DNSRecord struct {
	Next     *DNSRecord
	Name     *uint16
	Type     uint16
	Length   uint16
	Dw       uint32
	Ttl      uint32
	Reserved uint32
	Data     [40]byte
}

const (
	TF_DISCONNECT         = 1
	TF_REUSE_SOCKET       = 2
	TF_WRITE_BEHIND       = 4
	TF_USE_DEFAULT_WORKER = 0
	TF_USE_SYSTEM_THREAD  = 16
	TF_USE_KERNEL_APC     = 32
)

type TransmitFileBuffers struct {
	Head       uintptr
	HeadLength uint32
	Tail       uintptr
	TailLength uint32
}

const (
	IFF_UP           = 1
	IFF_BROADCAST    = 2
	IFF_LOOPBACK     = 4
	IFF_POINTTOPOINT = 8
	IFF_MULTICAST    = 16
)

const SIO_GET_INTERFACE_LIST = 0x4004747F

// TODO(mattn): SockaddrGen is union of sockaddr/sockaddr_in/sockaddr_in6_old.
// will be fixed to change variable type as suitable.

type SockaddrGen [24]byte

type InterfaceInfo struct {
	Flags            uint32
	Address          SockaddrGen
	BroadcastAddress SockaddrGen
	Netmask          SockaddrGen
}

type IpAddressString struct {
	String [16]byte
}

type IpMaskString IpAddressString

type IpAddrString struct {
	Next      *IpAddrString
	IpAddress IpAddressString
	IpMask    IpMaskString
	Context   uint32
}

const MAX_ADAPTER_NAME_LENGTH = 256
const MAX_ADAPTER_DESCRIPTION_LENGTH = 128
const MAX_ADAPTER_ADDRESS_LENGTH = 8

type IpAdapterInfo struct {
	Next                *IpAdapterInfo
	ComboIndex          uint32
	AdapterName         [MAX_ADAPTER_NAME_LENGTH + 4]byte
	Description         [MAX_ADAPTER_DESCRIPTION_LENGTH + 4]byte
	AddressLength       uint32
	Address             [MAX_ADAPTER_ADDRESS_LENGTH]byte
	Index               uint32
	Type                uint32
	DhcpEnabled         uint32
	CurrentIpAddress    *IpAddrString
	IpAddressList       IpAddrString
	GatewayList         IpAddrString
	DhcpServer          IpAddrString
	HaveWins            bool
	PrimaryWinsServer   IpAddrString
	SecondaryWinsServer IpAddrString
	LeaseObtained       int64
	LeaseExpires        int64
}

const MAXLEN_PHYSADDR = 8
const MAX_INTERFACE_NAME_LEN = 256
const MAXLEN_IFDESCR = 256

type MibIfRow struct {
	Name            [MAX_INTERFACE_NAME_LEN]uint16
	Index           uint32
	Type            uint32
	Mtu             uint32
	Speed           uint32
	PhysAddrLen     uint32
	PhysAddr        [MAXLEN_PHYSADDR]byte
	AdminStatus     uint32
	OperStatus      uint32
	LastChange      uint32
	InOctets        uint32
	InUcastPkts     uint32
	InNUcastPkts    uint32
	InDiscards      uint32
	InErrors        uint32
	InUnknownProtos uint32
	OutOctets       uint32
	OutUcastPkts    uint32
	OutNUcastPkts   uint32
	OutDiscards     uint32
	OutErrors       uint32
	OutQLen         uint32
	DescrLen        uint32
	Descr           [MAXLEN_IFDESCR]byte
}

type CertInfo struct {
	Version              uint32
	SerialNumber         CryptIntegerBlob
	SignatureAlgorithm   CryptAlgorithmIdentifier
	Issuer               CertNameBlob
	NotBefore            Filetime
	NotAfter             Filetime
	Subject              CertNameBlob
	SubjectPublicKeyInfo CertPublicKeyInfo
	IssuerUniqueId       CryptBitBlob
	SubjectUniqueId      CryptBitBlob
	CountExtensions      uint32
	Extensions           *CertExtension
}

type CertExtension struct {
	ObjId    *byte
	Critical int32
	Value    CryptObjidBlob
}

type CryptAlgorithmIdentifier struct {
	ObjId      *byte
	Parameters CryptObjidBlob
}

type CertPublicKeyInfo struct {
	Algorithm CryptAlgorithmIdentifier
	PublicKey CryptBitBlob
}

type DataBlob struct {
	Size uint32
	Data *byte
}
type CryptIntegerBlob DataBlob
type CryptUintBlob DataBlob
type CryptObjidBlob DataBlob
type CertNameBlob DataBlob
type CertRdnValueBlob DataBlob
type CertBlob DataBlob
type CrlBlob DataBlob
type CryptDataBlob DataBlob
type CryptHashBlob DataBlob
type CryptDigestBlob DataBlob
type CryptDerBlob DataBlob
type CryptAttrBlob DataBlob

type CryptBitBlob struct {
	Size       uint32
	Data       *byte
	UnusedBits uint32
}

type CertContext struct {
	EncodingType uint32
	EncodedCert  *byte
	Length       uint32
	CertInfo     *CertInfo
	Store        Handle
}

type CertChainContext struct {
	Size                       uint32
	TrustStatus                CertTrustStatus
	ChainCount                 uint32
	Chains                     **CertSimpleChain
	LowerQualityChainCount     uint32
	LowerQualityChains         **CertChainContext
	HasRevocationFreshnessTime uint32
	RevocationFreshnessTime    uint32
}

type CertTrustListInfo struct {
	// Not implemented
}

type CertSimpleChain struct {
	Size                       uint32
	TrustStatus                CertTrustStatus
	NumElements                uint32
	Elements                   **CertChainElement
	TrustListInfo              *CertTrustListInfo
	HasRevocationFreshnessTime uint32
	RevocationFreshnessTime    uint32
}

type CertChainElement struct {
	Size              uint32
	CertContext       *CertContext
	TrustStatus       CertTrustStatus
	RevocationInfo    *CertRevocationInfo
	IssuanceUsage     *CertEnhKeyUsage
	ApplicationUsage  *CertEnhKeyUsage
	ExtendedErrorInfo *uint16
}

type CertRevocationCrlInfo struct {
	// Not implemented
}

type CertRevocationInfo struct {
	Size             uint32
	RevocationResult uint32
	RevocationOid    *byte
	OidSpecificInfo  Pointer
	HasFreshnessTime uint32
	FreshnessTime    uint32
	CrlInfo          *CertRevocationCrlInfo
}

type CertTrustStatus struct {
	ErrorStatus uint32
	InfoStatus  uint32
}

type CertUsageMatch struct {
	Type  uint32
	Usage CertEnhKeyUsage
}

type CertEnhKeyUsage struct {
	Length           uint32
	UsageIdentifiers **byte
}

type CertChainPara struct {
	Size                         uint32
	RequestedUsage               CertUsageMatch
	RequstedIssuancePolicy       CertUsageMatch
	URLRetrievalTimeout          uint32
	CheckRevocationFreshnessTime uint32
	RevocationFreshnessTime      uint32
	CacheResync                  *Filetime
}

type CertChainPolicyPara struct {
	Size            uint32
	Flags           uint32
	ExtraPolicyPara Pointer
}

type SSLExtraCertChainPolicyPara struct {
	Size       uint32
	AuthType   uint32
	Checks     uint32
	ServerName *uint16
}

type CertChainPolicyStatus struct {
	Size              uint32
	Error             uint32
	ChainIndex        uint32
	ElementIndex      uint32
	ExtraPolicyStatus Pointer
}

type CertPolicyInfo struct {
	Identifier      *byte
	CountQualifiers uint32
	Qualifiers      *CertPolicyQualifierInfo
}

type CertPoliciesInfo struct {
	Count       uint32
	PolicyInfos *CertPolicyInfo
}

type CertPolicyQualifierInfo struct {
	// Not implemented
}

type CertStrongSignPara struct {
	Size                      uint32
	InfoChoice                uint32
	InfoOrSerializedInfoOrOID unsafe.Pointer
}

type CryptProtectPromptStruct struct {
	Size        uint32
	PromptFlags uint32
	App         HWND
	Prompt      *uint16
}

type CertChainFindByIssuerPara struct {
	Size                   uint32
	UsageIdentifier        *byte
	KeySpec                uint32
	AcquirePrivateKeyFlags uint32
	IssuerCount            uint32
	Issuer                 Pointer
	FindCallback           Pointer
	FindArg                Pointer
	IssuerChainIndex       *uint32
	IssuerElementIndex     *uint32
}

type WinTrustData struct {
	Size                            uint32
	PolicyCallbackData              uintptr
	SIPClientData                   uintptr
	UIChoice                        uint32
	RevocationChecks                uint32
	UnionChoice                     uint32
	FileOrCatalogOrBlobOrSgnrOrCert unsafe.Pointer
	StateAction                     uint32
	StateData                       Handle
	URLReference                    *uint16
	ProvFlags                       uint32
	UIContext                       uint32
	SignatureSettings               *WinTrustSignatureSettings
}

type WinTrustFileInfo struct {
	Size         uint32
	FilePath     *uint16
	File         Handle
	KnownSubject *GUID
}

type WinTrustSignatureSettings struct {
	Size             uint32
	Index            uint32
	Flags            uint32
	SecondarySigs    uint32
	VerifiedSigIndex uint32
	CryptoPolicy     *CertStrongSignPara
}

const (
	// do not reorder
	HKEY_CLASSES_ROOT = 0x80000000 + iota
	HKEY_CURRENT_USER
	HKEY_LOCAL_MACHINE
	HKEY_USERS
	HKEY_PERFORMANCE_DATA
	HKEY_CURRENT_CONFIG
	HKEY_DYN_DATA

	KEY_QUERY_VALUE        = 1
	KEY_SET_VALUE          = 2
	KEY_CREATE_SUB_KEY     = 4
	KEY_ENUMERATE_SUB_KEYS = 8
	KEY_NOTIFY             = 16
	KEY_CREATE_LINK        = 32
	KEY_WRITE              = 0x20006
	KEY_EXECUTE            = 0x20019
	KEY_READ               = 0x20019
	KEY_WOW64_64KEY        = 0x0100
	KEY_WOW64_32KEY        = 0x0200
	KEY_ALL_ACCESS         = 0xf003f
)

const (
	// do not reorder
	REG_NONE = iota
	REG_SZ
	REG_EXPAND_SZ
	REG_BINARY
	REG_DWORD_LITTLE_ENDIAN
	REG_DWORD_BIG_ENDIAN
	REG_LINK
	REG_MULTI_SZ
	REG_RESOURCE_LIST
	REG_FULL_RESOURCE_DESCRIPTOR
	REG_RESOURCE_REQUIREMENTS_LIST
	REG_QWORD_LITTLE_ENDIAN
	REG_DWORD = REG_DWORD_LITTLE_ENDIAN
	REG_QWORD = REG_QWORD_LITTLE_ENDIAN
)

const (
	EVENT_MODIFY_STATE = 0x0002
	EVENT_ALL_ACCESS   = STANDARD_RIGHTS_REQUIRED | SYNCHRONIZE | 0x3

	MUTANT_QUERY_STATE = 0x0001
	MUTANT_ALL_ACCESS  = STANDARD_RIGHTS_REQUIRED | SYNCHRONIZE | MUTANT_QUERY_STATE

	SEMAPHORE_MODIFY_STATE = 0x0002
	SEMAPHORE_ALL_ACCESS   = STANDARD_RIGHTS_REQUIRED | SYNCHRONIZE | 0x3

	TIMER_QUERY_STATE  = 0x0001
	TIMER_MODIFY_STATE = 0x0002
	TIMER_ALL_ACCESS   = STANDARD_RIGHTS_REQUIRED | SYNCHRONIZE | TIMER_QUERY_STATE | TIMER_MODIFY_STATE

	MUTEX_MODIFY_STATE = MUTANT_QUERY_STATE
	MUTEX_ALL_ACCESS   = MUTANT_ALL_ACCESS

	CREATE_EVENT_MANUAL_RESET  = 0x1
	CREATE_EVENT_INITIAL_SET   = 0x2
	CREATE_MUTEX_INITIAL_OWNER = 0x1
)

type AddrinfoW struct {
	Flags     int32
	Family    int32
	Socktype  int32
	Protocol  int32
	Addrlen   uintptr
	Canonname *uint16
	Addr      uintptr
	Next      *AddrinfoW
}

const (
	AI_PASSIVE     = 1
	AI_CANONNAME   = 2
	AI_NUMERICHOST = 4
)

type GUID struct {
	Data1 uint32
	Data2 uint16
	Data3 uint16
	Data4 [8]byte
}

var WSAID_CONNECTEX = GUID{
	0x25a207b9,
	0xddf3,
	0x4660,
	[8]byte{0x8e, 0xe9, 0x76, 0xe5, 0x8c, 0x74, 0x06, 0x3e},
}

var WSAID_WSASENDMSG = GUID{
	0xa441e712,
	0x754f,
	0x43ca,
	[8]byte{0x84, 0xa7, 0x0d, 0xee, 0x44, 0xcf, 0x60, 0x6d},
}

var WSAID_WSARECVMSG = GUID{
	0xf689d7c8,
	0x6f1f,
	0x436b,
	[8]byte{0x8a, 0x53, 0xe5, 0x4f, 0xe3, 0x51, 0xc3, 0x22},
}

const (
	FILE_SKIP_COMPLETION_PORT_ON_SUCCESS = 1
	FILE_SKIP_SET_EVENT_ON_HANDLE        = 2
)

const (
	WSAPROTOCOL_LEN    = 255
	MAX_PROTOCOL_CHAIN = 7
	BASE_PROTOCOL      = 1
	LAYERED_PROTOCOL   = 0

	XP1_CONNECTIONLESS           = 0x00000001
	XP1_GUARANTEED_DELIVERY      = 0x00000002
	XP1_GUARANTEED_ORDER         = 0x00000004
	XP1_MESSAGE_ORIENTED         = 0x00000008
	XP1_PSEUDO_STREAM            = 0x00000010
	XP1_GRACEFUL_CLOSE           = 0x00000020
	XP1_EXPEDITED_DATA           = 0x00000040
	XP1_CONNECT_DATA             = 0x00000080
	XP1_DISCONNECT_DATA          = 0x00000100
	XP1_SUPPORT_BROADCAST        = 0x00000200
	XP1_SUPPORT_MULTIPOINT       = 0x00000400
	XP1_MULTIPOINT_CONTROL_PLANE = 0x00000800
	XP1_MULTIPOINT_DATA_PLANE    = 0x00001000
	XP1_QOS_SUPPORTED            = 0x00002000
	XP1_UNI_SEND                 = 0x00008000
	XP1_UNI_RECV                 = 0x00010000
	XP1_IFS_HANDLES              = 0x00020000
	XP1_PARTIAL_MESSAGE          = 0x00040000
	XP1_SAN_SUPPORT_SDP          = 0x00080000

	PFL_MULTIPLE_PROTO_ENTRIES  = 0x00000001
	PFL_RECOMMENDED_PROTO_ENTRY = 0x00000002
	PFL_HIDDEN                  = 0x00000004
	PFL_MATCHES_PROTOCOL_ZERO   = 0x00000008
	PFL_NETWORKDIRECT_PROVIDER  = 0x00000010
)

type WSAProtocolInfo struct {
	ServiceFlags1     uint32
	ServiceFlags2     uint32
	ServiceFlags3     uint32
	ServiceFlags4     uint32
	ProviderFlags     uint32
	ProviderId        GUID
	CatalogEntryId    uint32
	ProtocolChain     WSAProtocolChain
	Version           int32
	AddressFamily     int32
	MaxSockAddr       int32
	MinSockAddr       int32
	SocketType        int32
	Protocol          int32
	ProtocolMaxOffset int32
	NetworkByteOrder  int32
	SecurityScheme    int32
	MessageSize       uint32
	ProviderReserved  uint32
	ProtocolName      [WSAPROTOCOL_LEN + 1]uint16
}

type WSAProtocolChain struct {
	ChainLen     int32
	ChainEntries [MAX_PROTOCOL_CHAIN]uint32
}

type TCPKeepalive struct {
	OnOff    uint32
	Time     uint32
	Interval uint32
}

type symbolicLinkReparseBuffer struct {
	SubstituteNameOffset uint16
	SubstituteNameLength uint16
	PrintNameOffset      uint16
	PrintNameLength      uint16
	Flags                uint32
	PathBuffer           [1]uint16
}

type mountPointReparseBuffer struct {
	SubstituteNameOffset uint16
	SubstituteNameLength uint16
	PrintNameOffset      uint16
	PrintNameLength      uint16
	PathBuffer           [1]uint16
}

type reparseDataBuffer struct {
	ReparseTag        uint32
	ReparseDataLength uint16
	Reserved          uint16

	// GenericReparseBuffer
	reparseBuffer byte
}

const (
	FSCTL_CREATE_OR_GET_OBJECT_ID             = 0x0900C0
	FSCTL_DELETE_OBJECT_ID                    = 0x0900A0
	FSCTL_DELETE_REPARSE_POINT                = 0x0900AC
	FSCTL_DUPLICATE_EXTENTS_TO_FILE           = 0x098344
	FSCTL_DUPLICATE_EXTENTS_TO_FILE_EX        = 0x0983E8
	FSCTL_FILESYSTEM_GET_STATISTICS           = 0x090060
	FSCTL_FILE_LEVEL_TRIM                     = 0x098208
	FSCTL_FIND_FILES_BY_SID                   = 0x09008F
	FSCTL_GET_COMPRESSION                     = 0x09003C
	FSCTL_GET_INTEGRITY_INFORMATION           = 0x09027C
	FSCTL_GET_NTFS_VOLUME_DATA                = 0x090064
	FSCTL_GET_REFS_VOLUME_DATA                = 0x0902D8
	FSCTL_GET_OBJECT_ID                       = 0x09009C
	FSCTL_GET_REPARSE_POINT                   = 0x0900A8
	FSCTL_GET_RETRIEVAL_POINTER_COUNT         = 0x09042B
	FSCTL_GET_RETRIEVAL_POINTERS              = 0x090073
	FSCTL_GET_RETRIEVAL_POINTERS_AND_REFCOUNT = 0x0903D3
	FSCTL_IS_PATHNAME_VALID                   = 0x09002C
	FSCTL_LMR_SET_LINK_TRACKING_INFORMATION   = 0x1400EC
	FSCTL_MARK_HANDLE                         = 0x0900FC
	FSCTL_OFFLOAD_READ                        = 0x094264
	FSCTL_OFFLOAD_WRITE                       = 0x098268
	FSCTL_PIPE_PEEK                           = 0x11400C
	FSCTL_PIPE_TRANSCEIVE                     = 0x11C017
	FSCTL_PIPE_WAIT                           = 0x110018
	FSCTL_QUERY_ALLOCATED_RANGES              = 0x0940CF
	FSCTL_QUERY_FAT_BPB                       = 0x090058
	FSCTL_QUERY_FILE_REGIONS                  = 0x090284
	FSCTL_QUERY_ON_DISK_VOLUME_INFO           = 0x09013C
	FSCTL_QUERY_SPARING_INFO                  = 0x090138
	FSCTL_READ_FILE_USN_DATA                  = 0x0900EB
	FSCTL_RECALL_FILE                         = 0x090117
	FSCTL_REFS_STREAM_SNAPSHOT_MANAGEMENT     = 0x090440
	FSCTL_SET_COMPRESSION                     = 0x09C040
	FSCTL_SET_DEFECT_MANAGEMENT               = 0x098134
	FSCTL_SET_ENCRYPTION                      = 0x0900D7
	FSCTL_SET_INTEGRITY_INFORMATION           = 0x09C280
	FSCTL_SET_INTEGRITY_INFORMATION_EX        = 0x090380
	FSCTL_SET_OBJECT_ID                       = 0x090098
	FSCTL_SET_OBJECT_ID_EXTENDED              = 0x0900BC
	FSCTL_SET_REPARSE_POINT                   = 0x0900A4
	FSCTL_SET_SPARSE                          = 0x0900C4
	FSCTL_SET_ZERO_DATA                       = 0x0980C8
	FSCTL_SET_ZERO_ON_DEALLOCATION            = 0x090194
	FSCTL_SIS_COPYFILE                        = 0x090100
	FSCTL_WRITE_USN_CLOSE_RECORD              = 0x0900EF

	MAXIMUM_REPARSE_DATA_BUFFER_SIZE = 16 * 1024
	IO_REPARSE_TAG_MOUNT_POINT       = 0xA0000003
	IO_REPARSE_TAG_SYMLINK           = 0xA000000C
	SYMBOLIC_LINK_FLAG_DIRECTORY     = 0x1
)

const (
	ComputerNameNetBIOS                   = 0
	ComputerNameDnsHostname               = 1
	ComputerNameDnsDomain                 = 2
	ComputerNameDnsFullyQualified         = 3
	ComputerNamePhysicalNetBIOS           = 4
	ComputerNamePhysicalDnsHostname       = 5
	ComputerNamePhysicalDnsDomain         = 6
	ComputerNamePhysicalDnsFullyQualified = 7
	ComputerNameMax                       = 8
)

// For MessageBox()
const (
	MB_OK                   = 0x00000000
	MB_OKCANCEL             = 0x00000001
	MB_ABORTRETRYIGNORE     = 0x00000002
	MB_YESNOCANCEL          = 0x00000003
	MB_YESNO                = 0x00000004
	MB_RETRYCANCEL          = 0x00000005
	MB_CANCELTRYCONTINUE    = 0x00000006
	MB_ICONHAND             = 0x00000010
	MB_ICONQUESTION         = 0x00000020
	MB_ICONEXCLAMATION      = 0x00000030
	MB_ICONASTERISK         = 0x00000040
	MB_USERICON             = 0x00000080
	MB_ICONWARNING          = MB_ICONEXCLAMATION
	MB_ICONERROR            = MB_ICONHAND
	MB_ICONINFORMATION      = MB_ICONASTERISK
	MB_ICONSTOP             = MB_ICONHAND
	MB_DEFBUTTON1           = 0x00000000
	MB_DEFBUTTON2           = 0x00000100
	MB_DEFBUTTON3           = 0x00000200
	MB_DEFBUTTON4           = 0x00000300
	MB_APPLMODAL            = 0x00000000
	MB_SYSTEMMODAL          = 0x00001000
	MB_TASKMODAL            = 0x00002000
	MB_HELP                 = 0x00004000
	MB_NOFOCUS              = 0x00008000
	MB_SETFOREGROUND        = 0x00010000
	MB_DEFAULT_DESKTOP_ONLY = 0x00020000
	MB_TOPMOST              = 0x00040000
	MB_RIGHT                = 0x00080000
	MB_RTLREADING           = 0x00100000
	MB_SERVICE_NOTIFICATION = 0x00200000
)

const (
	MOVEFILE_REPLACE_EXISTING      = 0x1
	MOVEFILE_COPY_ALLOWED          = 0x2
	MOVEFILE_DELAY_UNTIL_REBOOT    = 0x4
	MOVEFILE_WRITE_THROUGH         = 0x8
	MOVEFILE_CREATE_HARDLINK       = 0x10
	MOVEFILE_FAIL_IF_NOT_TRACKABLE = 0x20
)

// Flags for GetAdaptersAddresses, see
// https://learn.microsoft.com/en-us/windows/win32/api/iphlpapi/nf-iphlpapi-getadaptersaddresses.
const (
	GAA_FLAG_SKIP_UNICAST                = 0x1
	GAA_FLAG_SKIP_ANYCAST                = 0x2
	GAA_FLAG_SKIP_MULTICAST              = 0x4
	GAA_FLAG_SKIP_DNS_SERVER             = 0x8
	GAA_FLAG_INCLUDE_PREFIX              = 0x10
	GAA_FLAG_SKIP_FRIENDLY_NAME          = 0x20
	GAA_FLAG_INCLUDE_WINS_INFO           = 0x40
	GAA_FLAG_INCLUDE_GATEWAYS            = 0x80
	GAA_FLAG_INCLUDE_ALL_INTERFACES      = 0x100
	GAA_FLAG_INCLUDE_ALL_COMPARTMENTS    = 0x200
	GAA_FLAG_INCLUDE_TUNNEL_BINDINGORDER = 0x400
)

const (
	IF_TYPE_OTHER              = 1
	IF_TYPE_ETHERNET_CSMACD    = 6
	IF_TYPE_ISO88025_TOKENRING = 9
	IF_TYPE_PPP                = 23
	IF_TYPE_SOFTWARE_LOOPBACK  = 24
	IF_TYPE_ATM                = 37
	IF_TYPE_IEEE80211          = 71
	IF_TYPE_TUNNEL             = 131
	IF_TYPE_IEEE1394           = 144
)

// Enum NL_PREFIX_ORIGIN for [IpAdapterUnicastAddress], see
// https://learn.microsoft.com/en-us/windows/win32/api/nldef/ne-nldef-nl_prefix_origin
const (
	IpPrefixOriginOther               = 0
	IpPrefixOriginManual              = 1
	IpPrefixOriginWellKnown           = 2
	IpPrefixOriginDhcp                = 3
	IpPrefixOriginRouterAdvertisement = 4
	IpPrefixOriginUnchanged           = 1 << 4
)

// Enum NL_SUFFIX_ORIGIN for [IpAdapterUnicastAddress], see
// https://learn.microsoft.com/en-us/windows/win32/api/nldef/ne-nldef-nl_suffix_origin
const (
	NlsoOther                      = 0
	NlsoManual                     = 1
	NlsoWellKnown                  = 2
	NlsoDhcp                       = 3
	NlsoLinkLayerAddress           = 4
	NlsoRandom                     = 5
	IpSuffixOriginOther            = 0
	IpSuffixOriginManual           = 1
	IpSuffixOriginWellKnown        = 2
	IpSuffixOriginDhcp             = 3
	IpSuffixOriginLinkLayerAddress = 4
	IpSuffixOriginRandom           = 5
	IpSuffixOriginUnchanged        = 1 << 4
)

// Enum NL_DAD_STATE for [IpAdapterUnicastAddress], see
// https://learn.microsoft.com/en-us/windows/win32/api/nldef/ne-nldef-nl_dad_state
const (
	NldsInvalid          = 0
	NldsTentative        = 1
	NldsDuplicate        = 2
	NldsDeprecated       = 3
	NldsPreferred        = 4
	IpDadStateInvalid    = 0
	IpDadStateTentative  = 1
	IpDadStateDuplicate  = 2
	IpDadStateDeprecated = 3
	IpDadStatePreferred  = 4
)

type SocketAddress struct {
	Sockaddr       *syscall.RawSockaddrAny
	SockaddrLength int32
}

// IP returns an IPv4 or IPv6 address, or nil if the underlying SocketAddress is neither.
func (addr *SocketAddress) IP() net.IP {
	if uintptr(addr.SockaddrLength) >= unsafe.Sizeof(RawSockaddrInet4{}) && addr.Sockaddr.Addr.Family == AF_INET {
		return (*RawSockaddrInet4)(unsafe.Pointer(addr.Sockaddr)).Addr[:]
	} else if uintptr(addr.SockaddrLength) >= unsafe.Sizeof(RawSockaddrInet6{}) && addr.Sockaddr.Addr.Family == AF_INET6 {
		return (*RawSockaddrInet6)(unsafe.Pointer(addr.Sockaddr)).Addr[:]
	}
	return nil
}

type IpAdapterUnicastAddress struct {
	Length             uint32
	Flags              uint32
	Next               *IpAdapterUnicastAddress
	Address            SocketAddress
	PrefixOrigin       int32
	SuffixOrigin       int32
	DadState           int32
	ValidLifetime      uint32
	PreferredLifetime  uint32
	LeaseLifetime      uint32
	OnLinkPrefixLength uint8
}

type IpAdapterAnycastAddress struct {
	Length  uint32
	Flags   uint32
	Next    *IpAdapterAnycastAddress
	Address SocketAddress
}

type IpAdapterMulticastAddress struct {
	Length  uint32
	Flags   uint32
	Next    *IpAdapterMulticastAddress
	Address SocketAddress
}

type IpAdapterDnsServerAdapter struct {
	Length   uint32
	Reserved uint32
	Next     *IpAdapterDnsServerAdapter
	Address  SocketAddress
}

type IpAdapterPrefix struct {
	Length       uint32
	Flags        uint32
	Next         *IpAdapterPrefix
	Address      SocketAddress
	PrefixLength uint32
}

type IpAdapterAddresses struct {
	Length                 uint32
	IfIndex                uint32
	Next                   *IpAdapterAddresses
	AdapterName            *byte
	FirstUnicastAddress    *IpAdapterUnicastAddress
	FirstAnycastAddress    *IpAdapterAnycastAddress
	FirstMulticastAddress  *IpAdapterMulticastAddress
	FirstDnsServerAddress  *IpAdapterDnsServerAdapter
	DnsSuffix              *uint16
	Description            *uint16
	FriendlyName           *uint16
	PhysicalAddress        [syscall.MAX_ADAPTER_ADDRESS_LENGTH]byte
	PhysicalAddressLength  uint32
	Flags                  uint32
	Mtu                    uint32
	IfType                 uint32
	OperStatus             uint32
	Ipv6IfIndex            uint32
	ZoneIndices            [16]uint32
	FirstPrefix            *IpAdapterPrefix
	TransmitLinkSpeed      uint64
	ReceiveLinkSpeed       uint64
	FirstWinsServerAddress *IpAdapterWinsServerAddress
	FirstGatewayAddress    *IpAdapterGatewayAddress
	Ipv4Metric             uint32
	Ipv6Metric             uint32
	Luid                   uint64
	Dhcpv4Server           SocketAddress
	CompartmentId          uint32
	NetworkGuid            GUID
	ConnectionType         uint32
	TunnelType             uint32
	Dhcpv6Server           SocketAddress
	Dhcpv6ClientDuid       [MAX_DHCPV6_DUID_LENGTH]byte
	Dhcpv6ClientDuidLength uint32
	Dhcpv6Iaid             uint32
	FirstDnsSuffix         *IpAdapterDNSSuffix
}

type IpAdapterWinsServerAddress struct {
	Length   uint32
	Reserved uint32
	Next     *IpAdapterWinsServerAddress
	Address  SocketAddress
}

type IpAdapterGatewayAddress struct {
	Length   uint32
	Reserved uint32
	Next     *IpAdapterGatewayAddress
	Address  SocketAddress
}

type IpAdapterDNSSuffix struct {
	Next   *IpAdapterDNSSuffix
	String [MAX_DNS_SUFFIX_STRING_LENGTH]uint16
}

const (
	IfOperStatusUp             = 1
	IfOperStatusDown           = 2
	IfOperStatusTesting        = 3
	IfOperStatusUnknown        = 4
	IfOperStatusDormant        = 5
	IfOperStatusNotPresent     = 6
	IfOperStatusLowerLayerDown = 7
)

// Console related constants used for the mode parameter to SetConsoleMode. See
// https://docs.microsoft.com/en-us/windows/console/setconsolemode for details.

const (
	ENABLE_PROCESSED_INPUT        = 0x1
	ENABLE_LINE_INPUT             = 0x2
	ENABLE_ECHO_INPUT             = 0x4
	ENABLE_WINDOW_INPUT           = 0x8
	ENABLE_MOUSE_INPUT            = 0x10
	ENABLE_INSERT_MODE            = 0x20
	ENABLE_QUICK_EDIT_MODE        = 0x40
	ENABLE_EXTENDED_FLAGS         = 0x80
	ENABLE_AUTO_POSITION          = 0x100
	ENABLE_VIRTUAL_TERMINAL_INPUT = 0x200

	ENABLE_PROCESSED_OUTPUT            = 0x1
	ENABLE_WRAP_AT_EOL_OUTPUT          = 0x2
	ENABLE_VIRTUAL_TERMINAL_PROCESSING = 0x4
	DISABLE_NEWLINE_AUTO_RETURN        = 0x8
	ENABLE_LVB_GRID_WORLDWIDE          = 0x10
)

// Pseudo console related constants used for the flags parameter to
// CreatePseudoConsole. See: https://learn.microsoft.com/en-us/windows/console/createpseudoconsole
const (
	PSEUDOCONSOLE_INHERIT_CURSOR = 0x1
)

type Coord struct {
	X int16
	Y int16
}

type SmallRect struct {
	Left   int16
	Top    int16
	Right  int16
	Bottom int16
}

// Used with GetConsoleScreenBuffer to retrieve information about a console
// screen buffer. See
// https://docs.microsoft.com/en-us/windows/console/console-screen-buffer-info-str
// for details.

type ConsoleScreenBufferInfo struct {
	Size              Coord
	CursorPosition    Coord
	Attributes        uint16
	Window            SmallRect
	MaximumWindowSize Coord
}

const UNIX_PATH_MAX = 108 // defined in afunix.h

const (
	// flags for JOBOBJECT_BASIC_LIMIT_INFORMATION.LimitFlags
	JOB_OBJECT_LIMIT_ACTIVE_PROCESS             = 0x00000008
	JOB_OBJECT_LIMIT_AFFINITY                   = 0x00000010
	JOB_OBJECT_LIMIT_BREAKAWAY_OK               = 0x00000800
	JOB_OBJECT_LIMIT_DIE_ON_UNHANDLED_EXCEPTION = 0x00000400
	JOB_OBJECT_LIMIT_JOB_MEMORY                 = 0x00000200
	JOB_OBJECT_LIMIT_JOB_TIME                   = 0x00000004
	JOB_OBJECT_LIMIT_KILL_ON_JOB_CLOSE          = 0x00002000
	JOB_OBJECT_LIMIT_PRESERVE_JOB_TIME          = 0x00000040
	JOB_OBJECT_LIMIT_PRIORITY_CLASS             = 0x00000020
	JOB_OBJECT_LIMIT_PROCESS_MEMORY             = 0x00000100
	JOB_OBJECT_LIMIT_PROCESS_TIME               = 0x00000002
	JOB_OBJECT_LIMIT_SCHEDULING_CLASS           = 0x00000080
	JOB_OBJECT_LIMIT_SILENT_BREAKAWAY_OK        = 0x00001000
	JOB_OBJECT_LIMIT_SUBSET_AFFINITY            = 0x00004000
	JOB_OBJECT_LIMIT_WORKINGSET                 = 0x00000001
)

type IO_COUNTERS struct {
	ReadOperationCount  uint64
	WriteOperationCount uint64
	OtherOperationCount uint64
	ReadTransferCount   uint64
	WriteTransferCount  uint64
	OtherTransferCount  uint64
}

type JOBOBJECT_EXTENDED_LIMIT_INFORMATION struct {
	BasicLimitInformation JOBOBJECT_BASIC_LIMIT_INFORMATION
	IoInfo                IO_COUNTERS
	ProcessMemoryLimit    uintptr
	JobMemoryLimit        uintptr
	PeakProcessMemoryUsed uintptr
	PeakJobMemoryUsed     uintptr
}

const (
	// UIRestrictionsClass
	JOB_OBJECT_UILIMIT_DESKTOP          = 0x00000040
	JOB_OBJECT_UILIMIT_DISPLAYSETTINGS  = 0x00000010
	JOB_OBJECT_UILIMIT_EXITWINDOWS      = 0x00000080
	JOB_OBJECT_UILIMIT_GLOBALATOMS      = 0x00000020
	JOB_OBJECT_UILIMIT_HANDLES          = 0x00000001
	JOB_OBJECT_UILIMIT_READCLIPBOARD    = 0x00000002
	JOB_OBJECT_UILIMIT_SYSTEMPARAMETERS = 0x00000008
	JOB_OBJECT_UILIMIT_WRITECLIPBOARD   = 0x00000004
)

type JOBOBJECT_BASIC_UI_RESTRICTIONS struct {
	UIRestrictionsClass uint32
}

const (
	// JobObjectInformationClass for QueryInformationJobObject and SetInformationJobObject
	JobObjectAssociateCompletionPortInformation = 7
	JobObjectBasicAccountingInformation         = 1
	JobObjectBasicAndIoAccountingInformation    = 8
	JobObjectBasicLimitInformation              = 2
	JobObjectBasicProcessIdList                 = 3
	JobObjectBasicUIRestrictions                = 4
	JobObjectCpuRateControlInformation          = 15
	JobObjectEndOfJobTimeInformation            = 6
	JobObjectExtendedLimitInformation           = 9
	JobObjectGroupInformation                   = 11
	JobObjectGroupInformationEx                 = 14
	JobObjectLimitViolationInformation          = 13
	JobObjectLimitViolationInformation2         = 34
	JobObjectNetRateControlInformation          = 32
	JobObjectNotificationLimitInformation       = 12
	JobObjectNotificationLimitInformation2      = 33
	JobObjectSecurityLimitInformation           = 5
)

const (
	KF_FLAG_DEFAULT                          = 0x00000000
	KF_FLAG_FORCE_APP_DATA_REDIRECTION       = 0x00080000
	KF_FLAG_RETURN_FILTER_REDIRECTION_TARGET = 0x00040000
	KF_FLAG_FORCE_PACKAGE_REDIRECTION        = 0x00020000
	KF_FLAG_NO_PACKAGE_REDIRECTION           = 0x00010000
	KF_FLAG_FORCE_APPCONTAINER_REDIRECTION   = 0x00020000
	KF_FLAG_NO_APPCONTAINER_REDIRECTION      = 0x00010000
	KF_FLAG_CREATE                           = 0x00008000
	KF_FLAG_DONT_VERIFY                      = 0x00004000
	KF_FLAG_DONT_UNEXPAND                    = 0x00002000
	KF_FLAG_NO_ALIAS                         = 0x00001000
	KF_FLAG_INIT                             = 0x00000800
	KF_FLAG_DEFAULT_PATH                     = 0x00000400
	KF_FLAG_NOT_PARENT_RELATIVE              = 0x00000200
	KF_FLAG_SIMPLE_IDLIST                    = 0x00000100
	KF_FLAG_ALIAS_ONLY                       = 0x80000000
)

type OsVersionInfoEx struct {
	osVersionInfoSize uint32
	MajorVersion      uint32
	MinorVersion      uint32
	BuildNumber       uint32
	PlatformId        uint32
	CsdVersion        [128]uint16
	ServicePackMajor  uint16
	ServicePackMinor  uint16
	SuiteMask         uint16
	ProductType       byte
	_                 byte
}

const (
	EWX_LOGOFF          = 0x00000000
	EWX_SHUTDOWN        = 0x00000001
	EWX_REBOOT          = 0x00000002
	EWX_FORCE           = 0x00000004
	EWX_POWEROFF        = 0x00000008
	EWX_FORCEIFHUNG     = 0x00000010
	EWX_QUICKRESOLVE    = 0x00000020
	EWX_RESTARTAPPS     = 0x00000040
	EWX_HYBRID_SHUTDOWN = 0x00400000
	EWX_BOOTOPTIONS     = 0x01000000

	SHTDN_REASON_FLAG_COMMENT_REQUIRED          = 0x01000000
	SHTDN_REASON_FLAG_DIRTY_PROBLEM_ID_REQUIRED = 0x02000000
	SHTDN_REASON_FLAG_CLEAN_UI                  = 0x04000000
	SHTDN_REASON_FLAG_DIRTY_UI                  = 0x08000000
	SHTDN_REASON_FLAG_USER_DEFINED              = 0x40000000
	SHTDN_REASON_FLAG_PLANNED                   = 0x80000000
	SHTDN_REASON_MAJOR_OTHER                    = 0x00000000
	SHTDN_REASON_MAJOR_NONE                     = 0x00000000
	SHTDN_REASON_MAJOR_HARDWARE                 = 0x00010000
	SHTDN_REASON_MAJOR_OPERATINGSYSTEM          = 0x00020000
	SHTDN_REASON_MAJOR_SOFTWARE                 = 0x00030000
	SHTDN_REASON_MAJOR_APPLICATION              = 0x00040000
	SHTDN_REASON_MAJOR_SYSTEM                   = 0x00050000
	SHTDN_REASON_MAJOR_POWER                    = 0x00060000
	SHTDN_REASON_MAJOR_LEGACY_API               = 0x00070000
	SHTDN_REASON_MINOR_OTHER                    = 0x00000000
	SHTDN_REASON_MINOR_NONE                     = 0x000000ff
	SHTDN_REASON_MINOR_MAINTENANCE              = 0x00000001
	SHTDN_REASON_MINOR_INSTALLATION             = 0x00000002
	SHTDN_REASON_MINOR_UPGRADE                  = 0x00000003
	SHTDN_REASON_MINOR_RECONFIG                 = 0x00000004
	SHTDN_REASON_MINOR_HUNG                     = 0x00000005
	SHTDN_REASON_MINOR_UNSTABLE                 = 0x00000006
	SHTDN_REASON_MINOR_DISK                     = 0x00000007
	SHTDN_REASON_MINOR_PROCESSOR                = 0x00000008
	SHTDN_REASON_MINOR_NETWORKCARD              = 0x00000009
	SHTDN_REASON_MINOR_POWER_SUPPLY             = 0x0000000a
	SHTDN_REASON_MINOR_CORDUNPLUGGED            = 0x0000000b
	SHTDN_REASON_MINOR_ENVIRONMENT              = 0x0000000c
	SHTDN_REASON_MINOR_HARDWARE_DRIVER          = 0x0000000d
	SHTDN_REASON_MINOR_OTHERDRIVER              = 0x0000000e
	SHTDN_REASON_MINOR_BLUESCREEN               = 0x0000000F
	SHTDN_REASON_MINOR_SERVICEPACK              = 0x00000010
	SHTDN_REASON_MINOR_HOTFIX                   = 0x00000011
	SHTDN_REASON_MINOR_SECURITYFIX              = 0x00000012
	SHTDN_REASON_MINOR_SECURITY                 = 0x00000013
	SHTDN_REASON_MINOR_NETWORK_CONNECTIVITY     = 0x00000014
	SHTDN_REASON_MINOR_WMI                      = 0x00000015
	SHTDN_REASON_MINOR_SERVICEPACK_UNINSTALL    = 0x00000016
	SHTDN_REASON_MINOR_HOTFIX_UNINSTALL         = 0x00000017
	SHTDN_REASON_MINOR_SECURITYFIX_UNINSTALL    = 0x00000018
	SHTDN_REASON_MINOR_MMC                      = 0x00000019
	SHTDN_REASON_MINOR_SYSTEMRESTORE            = 0x0000001a
	SHTDN_REASON_MINOR_TERMSRV                  = 0x00000020
	SHTDN_REASON_MINOR_DC_PROMOTION             = 0x00000021
	SHTDN_REASON_MINOR_DC_DEMOTION              = 0x00000022
	SHTDN_REASON_UNKNOWN                        = SHTDN_REASON_MINOR_NONE
	SHTDN_REASON_LEGACY_API                     = SHTDN_REASON_MAJOR_LEGACY_API | SHTDN_REASON_FLAG_PLANNED
	SHTDN_REASON_VALID_BIT_MASK                 = 0xc0ffffff

	SHUTDOWN_NORETRY = 0x1
)

// Flags used for GetModuleHandleEx
const (
	GET_MODULE_HANDLE_EX_FLAG_PIN                = 1
	GET_MODULE_HANDLE_EX_FLAG_UNCHANGED_REFCOUNT = 2
	GET_MODULE_HANDLE_EX_FLAG_FROM_ADDRESS       = 4
)

// MUI function flag values
const (
	MUI_LANGUAGE_ID                    = 0x4
	MUI_LANGUAGE_NAME                  = 0x8
	MUI_MERGE_SYSTEM_FALLBACK          = 0x10
	MUI_MERGE_USER_FALLBACK            = 0x20
	MUI_UI_FALLBACK                    = MUI_MERGE_SYSTEM_FALLBACK | MUI_MERGE_USER_FALLBACK
	MUI_THREAD_LANGUAGES               = 0x40
	MUI_CONSOLE_FILTER                 = 0x100
	MUI_COMPLEX_SCRIPT_FILTER          = 0x200
	MUI_RESET_FILTERS                  = 0x001
	MUI_USER_PREFERRED_UI_LANGUAGES    = 0x10
	MUI_USE_INSTALLED_LANGUAGES        = 0x20
	MUI_USE_SEARCH_ALL_LANGUAGES       = 0x40
	MUI_LANG_NEUTRAL_PE_FILE           = 0x100
	MUI_NON_LANG_NEUTRAL_FILE          = 0x200
	MUI_MACHINE_LANGUAGE_SETTINGS      = 0x400
	MUI_FILETYPE_NOT_LANGUAGE_NEUTRAL  = 0x001
	MUI_FILETYPE_LANGUAGE_NEUTRAL_MAIN = 0x002
	MUI_FILETYPE_LANGUAGE_NEUTRAL_MUI  = 0x004
	MUI_QUERY_TYPE                     = 0x001
	MUI_QUERY_CHECKSUM                 = 0x002
	MUI_QUERY_LANGUAGE_NAME            = 0x004
	MUI_QUERY_RESOURCE_TYPES           = 0x008
	MUI_FILEINFO_VERSION               = 0x001

	MUI_FULL_LANGUAGE      = 0x01
	MUI_PARTIAL_LANGUAGE   = 0x02
	MUI_LIP_LANGUAGE       = 0x04
	MUI_LANGUAGE_INSTALLED = 0x20
	MUI_LANGUAGE_LICENSED  = 0x40
)

// FILE_INFO_BY_HANDLE_CLASS constants for SetFileInformationByHandle/GetFileInformationByHandleEx
const (
	FileBasicInfo                  = 0
	FileStandardInfo               = 1
	FileNameInfo                   = 2
	FileRenameInfo                 = 3
	FileDispositionInfo            = 4
	FileAllocationInfo             = 5
	FileEndOfFileInfo              = 6
	FileStreamInfo                 = 7
	FileCompressionInfo            = 8
	FileAttributeTagInfo           = 9
	FileIdBothDirectoryInfo        = 10
	FileIdBothDirectoryRestartInfo = 11
	FileIoPriorityHintInfo         = 12
	FileRemoteProtocolInfo         = 13
	FileFullDirectoryInfo          = 14
	FileFullDirectoryRestartInfo   = 15
	FileStorageInfo                = 16
	FileAlignmentInfo              = 17
	FileIdInfo                     = 18
	FileIdExtdDirectoryInfo        = 19
	FileIdExtdDirectoryRestartInfo = 20
	FileDispositionInfoEx          = 21
	FileRenameInfoEx               = 22
	FileCaseSensitiveInfo          = 23
	FileNormalizedNameInfo         = 24
)

// LoadLibrary flags for determining from where to search for a DLL
const (
	DONT_RESOLVE_DLL_REFERENCES               = 0x1
	LOAD_LIBRARY_AS_DATAFILE                  = 0x2
	LOAD_WITH_ALTERED_SEARCH_PATH             = 0x8
	LOAD_IGNORE_CODE_AUTHZ_LEVEL              = 0x10
	LOAD_LIBRARY_AS_IMAGE_RESOURCE            = 0x20
	LOAD_LIBRARY_AS_DATAFILE_EXCLUSIVE        = 0x40
	LOAD_LIBRARY_REQUIRE_SIGNED_TARGET        = 0x80
	LOAD_LIBRARY_SEARCH_DLL_LOAD_DIR          = 0x100
	LOAD_LIBRARY_SEARCH_APPLICATION_DIR       = 0x200
	LOAD_LIBRARY_SEARCH_USER_DIRS             = 0x400
	LOAD_LIBRARY_SEARCH_SYSTEM32              = 0x800
	LOAD_LIBRARY_SEARCH_DEFAULT_DIRS          = 0x1000
	LOAD_LIBRARY_SAFE_CURRENT_DIRS            = 0x00002000
	LOAD_LIBRARY_SEARCH_SYSTEM32_NO_FORWARDER = 0x00004000
	LOAD_LIBRARY_OS_INTEGRITY_CONTINUITY      = 0x00008000
)

// RegNotifyChangeKeyValue notifyFilter flags.
const (
	// REG_NOTIFY_CHANGE_NAME notifies the caller if a subkey is added or deleted.
	REG_NOTIFY_CHANGE_NAME = 0x00000001

	// REG_NOTIFY_CHANGE_ATTRIBUTES notifies the caller of changes to the attributes of the key, such as the security descriptor information.
	REG_NOTIFY_CHANGE_ATTRIBUTES = 0x00000002

	// REG_NOTIFY_CHANGE_LAST_SET notifies the caller of changes to a value of the key. This can include adding or deleting a value, or changing an existing value.
	REG_NOTIFY_CHANGE_LAST_SET = 0x00000004

	// REG_NOTIFY_CHANGE_SECURITY notifies the caller of changes to the security descriptor of the key.
	REG_NOTIFY_CHANGE_SECURITY = 0x00000008

	// REG_NOTIFY_THREAD_AGNOSTIC indicates that the lifetime of the registration must not be tied to the lifetime of the thread issuing the RegNotifyChangeKeyValue call. Note: This flag value is only supported in Windows 8 and later.
	REG_NOTIFY_THREAD_AGNOSTIC = 0x10000000
)

type CommTimeouts struct {
	ReadIntervalTimeout         uint32
	ReadTotalTimeoutMultiplier  uint32
	ReadTotalTimeoutConstant    uint32
	WriteTotalTimeoutMultiplier uint32
	WriteTotalTimeoutConstant   uint32
}

// NTUnicodeString is a UTF-16 string for NT native APIs, corresponding to UNICODE_STRING.
type NTUnicodeString struct {
	Length        uint16
	MaximumLength uint16
	Buffer        *uint16
}

// NTString is an ANSI string for NT native APIs, corresponding to STRING.
type NTString struct {
	Length        uint16
	MaximumLength uint16
	Buffer        *byte
}

type LIST_ENTRY struct {
	Flink *LIST_ENTRY
	Blink *LIST_ENTRY
}

type RUNTIME_FUNCTION struct {
	BeginAddress uint32
	EndAddress   uint32
	UnwindData   uint32
}

type LDR_DATA_TABLE_ENTRY struct {
	reserved1          [2]uintptr
	InMemoryOrderLinks LIST_ENTRY
	reserved2          [2]uintptr
	DllBase            uintptr
	reserved3          [2]uintptr
	FullDllName        NTUnicodeString
	reserved4          [8]byte
	reserved5          [3]uintptr
	reserved6          uintptr
	TimeDateStamp      uint32
}

type PEB_LDR_DATA struct {
	reserved1               [8]byte
	reserved2               [3]uintptr
	InMemoryOrderModuleList LIST_ENTRY
}

type CURDIR struct {
	DosPath NTUnicodeString
	Handle  Handle
}

type RTL_DRIVE_LETTER_CURDIR struct {
	Flags     uint16
	Length    uint16
	TimeStamp uint32
	DosPath   NTString
}

type RTL_USER_PROCESS_PARAMETERS struct {
	MaximumLength, Length uint32

	Flags, DebugFlags uint32

	ConsoleHandle                                Handle
	ConsoleFlags                                 uint32
	StandardInput, StandardOutput, StandardError Handle

	CurrentDirectory CURDIR
	DllPath          NTUnicodeString
	ImagePathName    NTUnicodeString
	CommandLine      NTUnicodeString
	Environment      unsafe.Pointer

	StartingX, StartingY, CountX, CountY, CountCharsX, CountCharsY, FillAttribute uint32

	WindowFlags, ShowWindowFlags                     uint32
	WindowTitle, DesktopInfo, ShellInfo, RuntimeData NTUnicodeString
	CurrentDirectories                               [32]RTL_DRIVE_LETTER_CURDIR

	EnvironmentSize, EnvironmentVersion uintptr

	PackageDependencyData unsafe.Pointer
	ProcessGroupId        uint32
	LoaderThreads         uint32

	RedirectionDllName               NTUnicodeString
	HeapPartitionName                NTUnicodeString
	DefaultThreadpoolCpuSetMasks     uintptr
	DefaultThreadpoolCpuSetMaskCount uint32
}

type PEB struct {
	reserved1              [2]byte
	BeingDebugged          byte
	BitField               byte
	reserved3              uintptr
	ImageBaseAddress       uintptr
	Ldr                    *PEB_LDR_DATA
	ProcessParameters      *RTL_USER_PROCESS_PARAMETERS
	reserved4              [3]uintptr
	AtlThunkSListPtr       uintptr
	reserved5              uintptr
	reserved6              uint32
	reserved7              uintptr
	reserved8              uint32
	AtlThunkSListPtr32     uint32
	reserved9              [45]uintptr
	reserved10             [96]byte
	PostProcessInitRoutine uintptr
	reserved11             [128]byte
	reserved12             [1]uintptr
	SessionId              uint32
}

type OBJECT_ATTRIBUTES struct {
	Length             uint32
	RootDirectory      Handle
	ObjectName         *NTUnicodeString
	Attributes         uint32
	SecurityDescriptor *SECURITY_DESCRIPTOR
	SecurityQoS        *SECURITY_QUALITY_OF_SERVICE
}

// Values for the Attributes member of OBJECT_ATTRIBUTES.
const (
	OBJ_INHERIT                       = 0x00000002
	OBJ_PERMANENT                     = 0x00000010
	OBJ_EXCLUSIVE                     = 0x00000020
	OBJ_CASE_INSENSITIVE              = 0x00000040
	OBJ_OPENIF                        = 0x00000080
	OBJ_OPENLINK                      = 0x00000100
	OBJ_KERNEL_HANDLE                 = 0x00000200
	OBJ_FORCE_ACCESS_CHECK            = 0x00000400
	OBJ_IGNORE_IMPERSONATED_DEVICEMAP = 0x00000800
	OBJ_DONT_REPARSE                  = 0x00001000
	OBJ_VALID_ATTRIBUTES              = 0x00001FF2
)

type IO_STATUS_BLOCK struct {
	Status      NTStatus
	Information uintptr
}

type RTLP_CURDIR_REF struct {
	RefCount int32
	Handle   Handle
}

type RTL_RELATIVE_NAME struct {
	RelativeName        NTUnicodeString
	ContainingDirectory Handle
	CurDirRef           *RTLP_CURDIR_REF
}

const (
	// CreateDisposition flags for NtCreateFile and NtCreateNamedPipeFile.
	FILE_SUPERSEDE           = 0x00000000
	FILE_OPEN                = 0x00000001
	FILE_CREATE              = 0x00000002
	FILE_OPEN_IF             = 0x00000003
	FILE_OVERWRITE           = 0x00000004
	FILE_OVERWRITE_IF        = 0x00000005
	FILE_MAXIMUM_DISPOSITION = 0x00000005

	// CreateOptions flags for NtCreateFile and NtCreateNamedPipeFile.
	FILE_DIRECTORY_FILE            = 0x00000001
	FILE_WRITE_THROUGH             = 0x00000002
	FILE_SEQUENTIAL_ONLY           = 0x00000004
	FILE_NO_INTERMEDIATE_BUFFERING = 0x00000008
	FILE_SYNCHRONOUS_IO_ALERT      = 0x00000010
	FILE_SYNCHRONOUS_IO_NONALERT   = 0x00000020
	FILE_NON_DIRECTORY_FILE        = 0x00000040
	FILE_CREATE_TREE_CONNECTION    = 0x00000080
	FILE_COMPLETE_IF_OPLOCKED      = 0x00000100
	FILE_NO_EA_KNOWLEDGE           = 0x00000200
	FILE_OPEN_REMOTE_INSTANCE      = 0x00000400
	FILE_RANDOM_ACCESS             = 0x00000800
	FILE_DELETE_ON_CLOSE           = 0x00001000
	FILE_OPEN_BY_FILE_ID           = 0x00002000
	FILE_OPEN_FOR_BACKUP_INTENT    = 0x00004000
	FILE_NO_COMPRESSION            = 0x00008000
	FILE_OPEN_REQUIRING_OPLOCK     = 0x00010000
	FILE_DISALLOW_EXCLUSIVE        = 0x00020000
	FILE_RESERVE_OPFILTER          = 0x00100000
	FILE_OPEN_REPARSE_POINT        = 0x00200000
	FILE_OPEN_NO_RECALL            = 0x00400000
	FILE_OPEN_FOR_FREE_SPACE_QUERY = 0x00800000

	// Parameter constants for NtCreateNamedPipeFile.

	FILE_PIPE_BYTE_STREAM_TYPE = 0x00000000
	FILE_PIPE_MESSAGE_TYPE     = 0x00000001

	FILE_PIPE_ACCEPT_REMOTE_CLIENTS = 0x00000000
	FILE_PIPE_REJECT_REMOTE_CLIENTS = 0x00000002

	FILE_PIPE_TYPE_VALID_MASK = 0x00000003

	FILE_PIPE_BYTE_STREAM_MODE = 0x00000000
	FILE_PIPE_MESSAGE_MODE     = 0x00000001

	FILE_PIPE_QUEUE_OPERATION    = 0x00000000
	FILE_PIPE_COMPLETE_OPERATION = 0x00000001

	FILE_PIPE_INBOUND     = 0x00000000
	FILE_PIPE_OUTBOUND    = 0x00000001
	FILE_PIPE_FULL_DUPLEX = 0x00000002

	FILE_PIPE_DISCONNECTED_STATE = 0x00000001
	FILE_PIPE_LISTENING_STATE    = 0x00000002
	FILE_PIPE_CONNECTED_STATE    = 0x00000003
	FILE_PIPE_CLOSING_STATE      = 0x00000004

	FILE_PIPE_CLIENT_END = 0x00000000
	FILE_PIPE_SERVER_END = 0x00000001
)

const (
	// FileInformationClass for NtSetInformationFile
	FileBasicInformation                         = 4
	FileRenameInformation                        = 10
	FileDispositionInformation                   = 13
	FilePositionInformation                      = 14
	FileEndOfFileInformation                     = 20
	FileValidDataLengthInformation               = 39
	FileShortNameInformation                     = 40
	FileIoPriorityHintInformation                = 43
	FileReplaceCompletionInformation             = 61
	FileDispositionInformationEx                 = 64
	FileCaseSensitiveInformation                 = 71
	FileLinkInformation                          = 72
	FileCaseSensitiveInformationForceAccessCheck = 75
	FileKnownFolderInformation                   = 76

	// Flags for FILE_RENAME_INFORMATION
	FILE_RENAME_REPLACE_IF_EXISTS                    = 0x00000001
	FILE_RENAME_POSIX_SEMANTICS                      = 0x00000002
	FILE_RENAME_SUPPRESS_PIN_STATE_INHERITANCE       = 0x00000004
	FILE_RENAME_SUPPRESS_STORAGE_RESERVE_INHERITANCE = 0x00000008
	FILE_RENAME_NO_INCREASE_AVAILABLE_SPACE          = 0x00000010
	FILE_RENAME_NO_DECREASE_AVAILABLE_SPACE          = 0x00000020
	FILE_RENAME_PRESERVE_AVAILABLE_SPACE             = 0x00000030
	FILE_RENAME_IGNORE_READONLY_ATTRIBUTE            = 0x00000040
	FILE_RENAME_FORCE_RESIZE_TARGET_SR               = 0x00000080
	FILE_RENAME_FORCE_RESIZE_SOURCE_SR               = 0x00000100
	FILE_RENAME_FORCE_RESIZE_SR                      = 0x00000180

	// Flags for FILE_DISPOSITION_INFORMATION_EX
	FILE_DISPOSITION_DO_NOT_DELETE             = 0x00000000
	FILE_DISPOSITION_DELETE                    = 0x00000001
	FILE_DISPOSITION_POSIX_SEMANTICS           = 0x00000002
	FILE_DISPOSITION_FORCE_IMAGE_SECTION_CHECK = 0x00000004
	FILE_DISPOSITION_ON_CLOSE                  = 0x00000008
	FILE_DISPOSITION_IGNORE_READONLY_ATTRIBUTE = 0x00000010

	// Flags for FILE_CASE_SENSITIVE_INFORMATION
	FILE_CS_FLAG_CASE_SENSITIVE_DIR = 0x00000001

	// Flags for FILE_LINK_INFORMATION
	FILE_LINK_REPLACE_IF_EXISTS                    = 0x00000001
	FILE_LINK_POSIX_SEMANTICS                      = 0x00000002
	FILE_LINK_SUPPRESS_STORAGE_RESERVE_INHERITANCE = 0x00000008
	FILE_LINK_NO_INCREASE_AVAILABLE_SPACE          = 0x00000010
	FILE_LINK_NO_DECREASE_AVAILABLE_SPACE          = 0x00000020
	FILE_LINK_PRESERVE_AVAILABLE_SPACE             = 0x00000030
	FILE_LINK_IGNORE_READONLY_ATTRIBUTE            = 0x00000040
	FILE_LINK_FORCE_RESIZE_TARGET_SR               = 0x00000080
	FILE_LINK_FORCE_RESIZE_SOURCE_SR               = 0x00000100
	FILE_LINK_FORCE_RESIZE_SR                      = 0x00000180
)

// ProcessInformationClasses for NtQueryInformationProcess and NtSetInformationProcess.
const (
	ProcessBasicInformation = iota
	ProcessQuotaLimits
	ProcessIoCounters
	ProcessVmCounters
	ProcessTimes
	ProcessBasePriority
	ProcessRaisePriority
	ProcessDebugPort
	ProcessExceptionPort
	ProcessAccessToken
	ProcessLdtInformation
	ProcessLdtSize
	ProcessDefaultHardErrorMode
	ProcessIoPortHandlers
	ProcessPooledUsageAndLimits
	ProcessWorkingSetWatch
	ProcessUserModeIOPL
	ProcessEnableAlignmentFaultFixup
	ProcessPriorityClass
	ProcessWx86Information
	ProcessHandleCount
	ProcessAffinityMask
	ProcessPriorityBoost
	ProcessDeviceMap
	ProcessSessionInformation
	ProcessForegroundInformation
	ProcessWow64Information
	ProcessImageFileName
	ProcessLUIDDeviceMapsEnabled
	ProcessBreakOnTermination
	ProcessDebugObjectHandle
	ProcessDebugFlags
	ProcessHandleTracing
	ProcessIoPriority
	ProcessExecuteFlags
	ProcessTlsInformation
	ProcessCookie
	ProcessImageInformation
	ProcessCycleTime
	ProcessPagePriority
	ProcessInstrumentationCallback
	ProcessThreadStackAllocation
	ProcessWorkingSetWatchEx
	ProcessImageFileNameWin32
	ProcessImageFileMapping
	ProcessAffinityUpdateMode
	ProcessMemoryAllocationMode
	ProcessGroupInformation
	ProcessTokenVirtualizationEnabled
	ProcessConsoleHostProcess
	ProcessWindowInformation
	ProcessHandleInformation
	ProcessMitigationPolicy
	ProcessDynamicFunctionTableInformation
	ProcessHandleCheckingMode
	ProcessKeepAliveCount
	ProcessRevokeFileHandles
	ProcessWorkingSetControl
	ProcessHandleTable
	ProcessCheckStackExtentsMode
	ProcessCommandLineInformation
	ProcessProtectionInformation
	ProcessMemoryExhaustion
	ProcessFaultInformation
	ProcessTelemetryIdInformation
	ProcessCommitReleaseInformation
	ProcessDefaultCpuSetsInformation
	ProcessAllowedCpuSetsInformation
	ProcessSubsystemProcess
	ProcessJobMemoryInformation
	ProcessInPrivate
	ProcessRaiseUMExceptionOnInvalidHandleClose
	ProcessIumChallengeResponse
	ProcessChildProcessInformation
	ProcessHighGraphicsPriorityInformation
	ProcessSubsystemInformation
	ProcessEnergyValues
	ProcessActivityThrottleState
	ProcessActivityThrottlePolicy
	ProcessWin32kSyscallFilterInformation
	ProcessDisableSystemAllowedCpuSets
	ProcessWakeInformation
	ProcessEnergyTrackingState
	ProcessManageWritesToExecutableMemory
	ProcessCaptureTrustletLiveDump
	ProcessTelemetryCoverage
	ProcessEnclaveInformation
	ProcessEnableReadWriteVmLogging
	ProcessUptimeInformation
	ProcessImageSection
	ProcessDebugAuthInformation
	ProcessSystemResourceManagement
	ProcessSequenceNumber
	ProcessLoaderDetour
	ProcessSecurityDomainInformation
	ProcessCombineSecurityDomainsInformation
	ProcessEnableLogging
	ProcessLeapSecondInformation
	ProcessFiberShadowStackAllocation
	ProcessFreeFiberShadowStackAllocation
	ProcessAltSystemCallInformation
	ProcessDynamicEHContinuationTargets
	ProcessDynamicEnforcedCetCompatibleRanges
)

type PROCESS_BASIC_INFORMATION struct {
	ExitStatus                   NTStatus
	PebBaseAddress               *PEB
	AffinityMask                 uintptr
	BasePriority                 int32
	UniqueProcessId              uintptr
	InheritedFromUniqueProcessId uintptr
}

type SYSTEM_PROCESS_INFORMATION struct {
	NextEntryOffset              uint32
	NumberOfThreads              uint32
	WorkingSetPrivateSize        int64
	HardFaultCount               uint32
	NumberOfThreadsHighWatermark uint32
	CycleTime                    uint64
	CreateTime                   int64
	UserTime                     int64
	KernelTime                   int64
	ImageName                    NTUnicodeString
	BasePriority                 int32
	UniqueProcessID              uintptr
	InheritedFromUniqueProcessID uintptr
	HandleCount                  uint32
	SessionID                    uint32
	UniqueProcessKey             *uint32
	PeakVirtualSize              uintptr
	VirtualSize                  uintptr
	PageFaultCount               uint32
	PeakWorkingSetSize           uintptr
	WorkingSetSize               uintptr
	QuotaPeakPagedPoolUsage      uintptr
	QuotaPagedPoolUsage          uintptr
	QuotaPeakNonPagedPoolUsage   uintptr
	QuotaNonPagedPoolUsage       uintptr
	PagefileUsage                uintptr
	PeakPagefileUsage            uintptr
	PrivatePageCount             uintptr
	ReadOperationCount           int64
	WriteOperationCount          int64
	OtherOperationCount          int64
	ReadTransferCount            int64
	WriteTransferCount           int64
	OtherTransferCount           int64
}

// SystemInformationClasses for NtQuerySystemInformation and NtSetSystemInformation
const (
	SystemBasicInformation = iota
	SystemProcessorInformation
	SystemPerformanceInformation
	SystemTimeOfDayInformation
	SystemPathInformation
	SystemProcessInformation
	SystemCallCountInformation
	SystemDeviceInformation
	SystemProcessorPerformanceInformation
	SystemFlagsInformation
	SystemCallTimeInformation
	SystemModuleInformation
	SystemLocksInformation
	SystemStackTraceInformation
	SystemPagedPoolInformation
	SystemNonPagedPoolInformation
	SystemHandleInformation
	SystemObjectInformation
	SystemPageFileInformation
	SystemVdmInstemulInformation
	SystemVdmBopInformation
	SystemFileCacheInformation
	SystemPoolTagInformation
	SystemInterruptInformation
	SystemDpcBehaviorInformation
	SystemFullMemoryInformation
	SystemLoadGdiDriverInformation
	SystemUnloadGdiDriverInformation
	SystemTimeAdjustmentInformation
	SystemSummaryMemoryInformation
	SystemMirrorMemoryInformation
	SystemPerformanceTraceInformation
	systemObsolete0
	SystemExceptionInformation
	SystemCrashDumpStateInformation
	SystemKernelDebuggerInformation
	SystemContextSwitchInformation
	SystemRegistryQuotaInformation
	SystemExtendServiceTableInformation
	SystemPrioritySeperation
	SystemVerifierAddDriverInformation
	SystemVerifierRemoveDriverInformation
	SystemProcessorIdleInformation
	SystemLegacyDriverInformation
	SystemCurrentTimeZoneInformation
	SystemLookasideInformation
	SystemTimeSlipNotification
	SystemSessionCreate
	SystemSessionDetach
	SystemSessionInformation
	SystemRangeStartInformation
	SystemVerifierInformation
	SystemVerifierThunkExtend
	SystemSessionProcessInformation
	SystemLoadGdiDriverInSystemSpace
	SystemNumaProcessorMap
	SystemPrefetcherInformation
	SystemExtendedProcessInformation
	SystemRecommendedSharedDataAlignment
	SystemComPlusPackage
	SystemNumaAvailableMemory
	SystemProcessorPowerInformation
	SystemEmulationBasicInformation
	SystemEmulationProcessorInformation
	SystemExtendedHandleInformation
	SystemLostDelayedWriteInformation
	SystemBigPoolInformation
	SystemSessionPoolTagInformation
	SystemSessionMappedViewInformation
	SystemHotpatchInformation
	SystemObjectSecurityMode
	SystemWatchdogTimerHandler
	SystemWatchdogTimerInformation
	SystemLogicalProcessorInformation
	SystemWow64SharedInformationObsolete
	SystemRegisterFirmwareTableInformationHandler
	SystemFirmwareTableInformation
	SystemModuleInformationEx
	SystemVerifierTriageInformation
	SystemSuperfetchInformation
	SystemMemoryListInformation
	SystemFileCacheInformationEx
	SystemThreadPriorityClientIdInformation
	SystemProcessorIdleCycleTimeInformation
	SystemVerifierCancellationInformation
	SystemProcessorPowerInformationEx
	SystemRefTraceInformation
	SystemSpecialPoolInformation
	SystemProcessIdInformation
	SystemErrorPortInformation
	SystemBootEnvironmentInformation
	SystemHypervisorInformation
	SystemVerifierInformationEx
	SystemTimeZoneInformation
	SystemImageFileExecutionOptionsInformation
	SystemCoverageInformation
	SystemPrefetchPatchInformation
	SystemVerifierFaultsInformation
	SystemSystemPartitionInformation
	SystemSystemDiskInformation
	SystemProcessorPerformanceDistribution
	SystemNumaProximityNodeInformation
	SystemDynamicTimeZoneInformation
	SystemCodeIntegrityInformation
	SystemProcessorMicrocodeUpdateInformation
	SystemProcessorBrandString
	SystemVirtualAddressInformation
	SystemLogicalProcessorAndGroupInformation
	SystemProcessorCycleTimeInformation
	SystemStoreInformation
	SystemRegistryAppendString
	SystemAitSamplingValue
	SystemVhdBootInformation
	SystemCpuQuotaInformation
	SystemNativeBasicInformation
	systemSpare1
	SystemLowPriorityIoInformation
	SystemTpmBootEntropyInformation
	SystemVerifierCountersInformation
	SystemPagedPoolInformationEx
	SystemSystemPtesInformationEx
	SystemNodeDistanceInformation
	SystemAcpiAuditInformation
	SystemBasicPerformanceInformation
	SystemQueryPerformanceCounterInformation
	SystemSessionBigPoolInformation
	SystemBootGraphicsInformation
	SystemScrubPhysicalMemoryInformation
	SystemBadPageInformation
	SystemProcessorProfileControlArea
	SystemCombinePhysicalMemoryInformation
	SystemEntropyInterruptTimingCallback
	SystemConsoleInformation
	SystemPlatformBinaryInformation
	SystemThrottleNotificationInformation
	SystemHypervisorProcessorCountInformation
	SystemDeviceDataInformation
	SystemDeviceDataEnumerationInformation
	SystemMemoryTopologyInformation
	SystemMemoryChannelInformation
	SystemBootLogoInformation
	SystemProcessorPerformanceInformationEx
	systemSpare0
	SystemSecureBootPolicyInformation
	SystemPageFileInformationEx
	SystemSecureBootInformation
	SystemEntropyInterruptTimingRawInformation
	SystemPortableWorkspaceEfiLauncherInformation
	SystemFullProcessInformation
	SystemKernelDebuggerInformationEx
	SystemBootMetadataInformation
	SystemSoftRebootInformation
	SystemElamCertificateInformation
	SystemOfflineDumpConfigInformation
	SystemProcessorFeaturesInformation
	SystemRegistryReconciliationInformation
	SystemEdidInformation
	SystemManufacturingInformation
	SystemEnergyEstimationConfigInformation
	SystemHypervisorDetailInformation
	SystemProcessorCycleStatsInformation
	SystemVmGenerationCountInformation
	SystemTrustedPlatformModuleInformation
	SystemKernelDebuggerFlags
	SystemCodeIntegrityPolicyInformation
	SystemIsolatedUserModeInformation
	SystemHardwareSecurityTestInterfaceResultsInformation
	SystemSingleModuleInformation
	SystemAllowedCpuSetsInformation
	SystemDmaProtectionInformation
	SystemInterruptCpuSetsInformation
	SystemSecureBootPolicyFullInformation
	SystemCodeIntegrityPolicyFullInformation
	SystemAffinitizedInterruptProcessorInformation
	SystemRootSiloInformation
)

type RTL_PROCESS_MODULE_INFORMATION struct {
	Section          Handle
	MappedBase       uintptr
	ImageBase        uintptr
	ImageSize        uint32
	Flags            uint32
	LoadOrderIndex   uint16
	InitOrderIndex   uint16
	LoadCount        uint16
	OffsetToFileName uint16
	FullPathName     [256]byte
}

type RTL_PROCESS_MODULES struct {
	NumberOfModules uint32
	Modules         [1]RTL_PROCESS_MODULE_INFORMATION
}

// Constants for LocalAlloc flags.
const (
	LMEM_FIXED          = 0x0
	LMEM_MOVEABLE       = 0x2
	LMEM_NOCOMPACT      = 0x10
	LMEM_NODISCARD      = 0x20
	LMEM_ZEROINIT       = 0x40
	LMEM_MODIFY         = 0x80
	LMEM_DISCARDABLE    = 0xf00
	LMEM_VALID_FLAGS    = 0xf72
	LMEM_INVALID_HANDLE = 0x8000
	LHND                = LMEM_MOVEABLE | LMEM_ZEROINIT
	LPTR                = LMEM_FIXED | LMEM_ZEROINIT
	NONZEROLHND         = LMEM_MOVEABLE
	NONZEROLPTR         = LMEM_FIXED
)

// Constants for the CreateNamedPipe-family of functions.
const (
	PIPE_ACCESS_INBOUND  = 0x1
	PIPE_ACCESS_OUTBOUND = 0x2
	PIPE_ACCESS_DUPLEX   = 0x3

	PIPE_CLIENT_END = 0x0
	PIPE_SERVER_END = 0x1

	PIPE_WAIT                  = 0x0
	PIPE_NOWAIT                = 0x1
	PIPE_READMODE_BYTE         = 0x0
	PIPE_READMODE_MESSAGE      = 0x2
	PIPE_TYPE_BYTE             = 0x0
	PIPE_TYPE_MESSAGE          = 0x4
	PIPE_ACCEPT_REMOTE_CLIENTS = 0x0
	PIPE_REJECT_REMOTE_CLIENTS = 0x8

	PIPE_UNLIMITED_INSTANCES = 255
)

// Constants for security attributes when opening named pipes.
const (
	SECURITY_ANONYMOUS      = SecurityAnonymous << 16
	SECURITY_IDENTIFICATION = SecurityIdentification << 16
	SECURITY_IMPERSONATION  = SecurityImpersonation << 16
	SECURITY_DELEGATION     = SecurityDelegation << 16

	SECURITY_CONTEXT_TRACKING = 0x40000
	SECURITY_EFFECTIVE_ONLY   = 0x80000

	SECURITY_SQOS_PRESENT     = 0x100000
	SECURITY_VALID_SQOS_FLAGS = 0x1f0000
)

// ResourceID represents a 16-bit resource identifier, traditionally created with the MAKEINTRESOURCE macro.
type ResourceID uint16

// ResourceIDOrString must be either a ResourceID, to specify a resource or resource type by ID,
// or a string, to specify a resource or resource type by name.
type ResourceIDOrString interface{}

// Predefined resource names and types.
var (
	// Predefined names.
	CREATEPROCESS_MANIFEST_RESOURCE_ID                 ResourceID = 1
	ISOLATIONAWARE_MANIFEST_RESOURCE_ID                ResourceID = 2
	ISOLATIONAWARE_NOSTATICIMPORT_MANIFEST_RESOURCE_ID ResourceID = 3
	ISOLATIONPOLICY_MANIFEST_RESOURCE_ID               ResourceID = 4
	ISOLATIONPOLICY_BROWSER_MANIFEST_RESOURCE_ID       ResourceID = 5
	MINIMUM_RESERVED_MANIFEST_RESOURCE_ID              ResourceID = 1  // inclusive
	MAXIMUM_RESERVED_MANIFEST_RESOURCE_ID              ResourceID = 16 // inclusive

	// Predefined types.
	RT_CURSOR       ResourceID = 1
	RT_BITMAP       ResourceID = 2
	RT_ICON         ResourceID = 3
	RT_MENU         ResourceID = 4
	RT_DIALOG       ResourceID = 5
	RT_STRING       ResourceID = 6
	RT_FONTDIR      ResourceID = 7
	RT_FONT         ResourceID = 8
	RT_ACCELERATOR  ResourceID = 9
	RT_RCDATA       ResourceID = 10
	RT_MESSAGETABLE ResourceID = 11
	RT_GROUP_CURSOR ResourceID = 12
	RT_GROUP_ICON   ResourceID = 14
	RT_VERSION      ResourceID = 16
	RT_DLGINCLUDE   ResourceID = 17
	RT_PLUGPLAY     ResourceID = 19
	RT_VXD          ResourceID = 20
	RT_ANICURSOR    ResourceID = 21
	RT_ANIICON      ResourceID = 22
	RT_HTML         ResourceID = 23
	RT_MANIFEST     ResourceID = 24
)

type VS_FIXEDFILEINFO struct {
	Signature        uint32
	StrucVersion     uint32
	FileVersionMS    uint32
	FileVersionLS    uint32
	ProductVersionMS uint32
	ProductVersionLS uint32
	FileFlagsMask    uint32
	FileFlags        uint32
	FileOS           uint32
	FileType         uint32
	FileSubtype      uint32
	FileDateMS       uint32
	FileDateLS       uint32
}

type COAUTHIDENTITY struct {
	User           *uint16
	UserLength     uint32
	Domain         *uint16
	DomainLength   uint32
	Password       *uint16
	PasswordLength uint32
	Flags          uint32
}

type COAUTHINFO struct {
	AuthnSvc           uint32
	AuthzSvc           uint32
	ServerPrincName    *uint16
	AuthnLevel         uint32
	ImpersonationLevel uint32
	AuthIdentityData   *COAUTHIDENTITY
	Capabilities       uint32
}

type COSERVERINFO struct {
	Reserved1 uint32
	Aame      *uint16
	AuthInfo  *COAUTHINFO
	Reserved2 uint32
}

type BIND_OPTS3 struct {
	CbStruct          uint32
	Flags             uint32
	Mode              uint32
	TickCountDeadline uint32
	TrackFlags        uint32
	ClassContext      uint32
	Locale            uint32
	ServerInfo        *COSERVERINFO
	Hwnd              HWND
}

const (
	CLSCTX_INPROC_SERVER          = 0x1
	CLSCTX_INPROC_HANDLER         = 0x2
	CLSCTX_LOCAL_SERVER           = 0x4
	CLSCTX_INPROC_SERVER16        = 0x8
	CLSCTX_REMOTE_SERVER          = 0x10
	CLSCTX_INPROC_HANDLER16       = 0x20
	CLSCTX_RESERVED1              = 0x40
	CLSCTX_RESERVED2              = 0x80
	CLSCTX_RESERVED3              = 0x100
	CLSCTX_RESERVED4              = 0x200
	CLSCTX_NO_CODE_DOWNLOAD       = 0x400
	CLSCTX_RESERVED5              = 0x800
	CLSCTX_NO_CUSTOM_MARSHAL      = 0x1000
	CLSCTX_ENABLE_CODE_DOWNLOAD   = 0x2000
	CLSCTX_NO_FAILURE_LOG         = 0x4000
	CLSCTX_DISABLE_AAA            = 0x8000
	CLSCTX_ENABLE_AAA             = 0x10000
	CLSCTX_FROM_DEFAULT_CONTEXT   = 0x20000
	CLSCTX_ACTIVATE_32_BIT_SERVER = 0x40000
	CLSCTX_ACTIVATE_64_BIT_SERVER = 0x80000
	CLSCTX_ENABLE_CLOAKING        = 0x100000
	CLSCTX_APPCONTAINER           = 0x400000
	CLSCTX_ACTIVATE_AAA_AS_IU     = 0x800000
	CLSCTX_PS_DLL                 = 0x80000000

	COINIT_MULTITHREADED     = 0x0
	COINIT_APARTMENTTHREADED = 0x2
	COINIT_DISABLE_OLE1DDE   = 0x4
	COINIT_SPEED_OVER_MEMORY = 0x8
)

// Flag for QueryFullProcessImageName.
const PROCESS_NAME_NATIVE = 1

type ModuleInfo struct {
	BaseOfDll   uintptr
	SizeOfImage uint32
	EntryPoint  uintptr
}

const ALL_PROCESSOR_GROUPS = 0xFFFF

type Rect struct {
	Left   int32
	Top    int32
	Right  int32
	Bottom int32
}

type GUIThreadInfo struct {
	Size        uint32
	Flags       uint32
	Active      HWND
	Focus       HWND
	Capture     HWND
	MenuOwner   HWND
	MoveSize    HWND
	CaretHandle HWND
	CaretRect   Rect
}

const (
	DWMWA_NCRENDERING_ENABLED            = 1
	DWMWA_NCRENDERING_POLICY             = 2
	DWMWA_TRANSITIONS_FORCEDISABLED      = 3
	DWMWA_ALLOW_NCPAINT                  = 4
	DWMWA_CAPTION_BUTTON_BOUNDS          = 5
	DWMWA_NONCLIENT_RTL_LAYOUT           = 6
	DWMWA_FORCE_ICONIC_REPRESENTATION    = 7
	DWMWA_FLIP3D_POLICY                  = 8
	DWMWA_EXTENDED_FRAME_BOUNDS          = 9
	DWMWA_HAS_ICONIC_BITMAP              = 10
	DWMWA_DISALLOW_PEEK                  = 11
	DWMWA_EXCLUDED_FROM_PEEK             = 12
	DWMWA_CLOAK                          = 13
	DWMWA_CLOAKED                        = 14
	DWMWA_FREEZE_REPRESENTATION          = 15
	DWMWA_PASSIVE_UPDATE_MODE            = 16
	DWMWA_USE_HOSTBACKDROPBRUSH          = 17
	DWMWA_USE_IMMERSIVE_DARK_MODE        = 20
	DWMWA_WINDOW_CORNER_PREFERENCE       = 33
	DWMWA_BORDER_COLOR                   = 34
	DWMWA_CAPTION_COLOR                  = 35
	DWMWA_TEXT_COLOR                     = 36
	DWMWA_VISIBLE_FRAME_BORDER_THICKNESS = 37
)

type WSAQUERYSET struct {
	Size                uint32
	ServiceInstanceName *uint16
	ServiceClassId      *GUID
	Version             *WSAVersion
	Comment             *uint16
	NameSpace           uint32
	NSProviderId        *GUID
	Context             *uint16
	NumberOfProtocols   uint32
	AfpProtocols        *AFProtocols
	QueryString         *uint16
	NumberOfCsAddrs     uint32
	SaBuffer            *CSAddrInfo
	OutputFlags         uint32
	Blob                *BLOB
}

type WSAVersion struct {
	Version                 uint32
	EnumerationOfComparison int32
}

type AFProtocols struct {
	AddressFamily int32
	Protocol      int32
}

type CSAddrInfo struct {
	LocalAddr  SocketAddress
	RemoteAddr SocketAddress
	SocketType int32
	Protocol   int32
}

type BLOB struct {
	Size     uint32
	BlobData *byte
}

type ComStat struct {
	Flags    uint32
	CBInQue  uint32
	CBOutQue uint32
}

type DCB struct {
	DCBlength  uint32
	BaudRate   uint32
	Flags      uint32
	wReserved  uint16
	XonLim     uint16
	XoffLim    uint16
	ByteSize   uint8
	Parity     uint8
	StopBits   uint8
	XonChar    byte
	XoffChar   byte
	ErrorChar  byte
	EofChar    byte
	EvtChar    byte
	wReserved1 uint16
<<<<<<< HEAD
}

// Keyboard Layout Flags.
// See https://learn.microsoft.com/en-us/windows/win32/api/winuser/nf-winuser-loadkeyboardlayoutw
const (
	KLF_ACTIVATE      = 0x00000001
	KLF_SUBSTITUTE_OK = 0x00000002
	KLF_REORDER       = 0x00000008
	KLF_REPLACELANG   = 0x00000010
	KLF_NOTELLSHELL   = 0x00000080
	KLF_SETFORPROCESS = 0x00000100
)
=======
}
>>>>>>> bcef4785
<|MERGE_RESOLUTION|>--- conflicted
+++ resolved
@@ -1060,7 +1060,6 @@
 	SIO_GET_EXTENSION_FUNCTION_POINTER = IOC_INOUT | IOC_WS2 | 6
 	SIO_KEEPALIVE_VALS                 = IOC_IN | IOC_VENDOR | 4
 	SIO_UDP_CONNRESET                  = IOC_IN | IOC_VENDOR | 12
-	SIO_UDP_NETRESET                   = IOC_IN | IOC_VENDOR | 15
 
 	// cf. http://support.microsoft.com/default.aspx?scid=kb;en-us;257460
 
@@ -2004,21 +2003,7 @@
 	MOVEFILE_FAIL_IF_NOT_TRACKABLE = 0x20
 )
 
-// Flags for GetAdaptersAddresses, see
-// https://learn.microsoft.com/en-us/windows/win32/api/iphlpapi/nf-iphlpapi-getadaptersaddresses.
-const (
-	GAA_FLAG_SKIP_UNICAST                = 0x1
-	GAA_FLAG_SKIP_ANYCAST                = 0x2
-	GAA_FLAG_SKIP_MULTICAST              = 0x4
-	GAA_FLAG_SKIP_DNS_SERVER             = 0x8
-	GAA_FLAG_INCLUDE_PREFIX              = 0x10
-	GAA_FLAG_SKIP_FRIENDLY_NAME          = 0x20
-	GAA_FLAG_INCLUDE_WINS_INFO           = 0x40
-	GAA_FLAG_INCLUDE_GATEWAYS            = 0x80
-	GAA_FLAG_INCLUDE_ALL_INTERFACES      = 0x100
-	GAA_FLAG_INCLUDE_ALL_COMPARTMENTS    = 0x200
-	GAA_FLAG_INCLUDE_TUNNEL_BINDINGORDER = 0x400
-)
+const GAA_FLAG_INCLUDE_PREFIX = 0x00000010
 
 const (
 	IF_TYPE_OTHER              = 1
@@ -2030,50 +2015,6 @@
 	IF_TYPE_IEEE80211          = 71
 	IF_TYPE_TUNNEL             = 131
 	IF_TYPE_IEEE1394           = 144
-)
-
-// Enum NL_PREFIX_ORIGIN for [IpAdapterUnicastAddress], see
-// https://learn.microsoft.com/en-us/windows/win32/api/nldef/ne-nldef-nl_prefix_origin
-const (
-	IpPrefixOriginOther               = 0
-	IpPrefixOriginManual              = 1
-	IpPrefixOriginWellKnown           = 2
-	IpPrefixOriginDhcp                = 3
-	IpPrefixOriginRouterAdvertisement = 4
-	IpPrefixOriginUnchanged           = 1 << 4
-)
-
-// Enum NL_SUFFIX_ORIGIN for [IpAdapterUnicastAddress], see
-// https://learn.microsoft.com/en-us/windows/win32/api/nldef/ne-nldef-nl_suffix_origin
-const (
-	NlsoOther                      = 0
-	NlsoManual                     = 1
-	NlsoWellKnown                  = 2
-	NlsoDhcp                       = 3
-	NlsoLinkLayerAddress           = 4
-	NlsoRandom                     = 5
-	IpSuffixOriginOther            = 0
-	IpSuffixOriginManual           = 1
-	IpSuffixOriginWellKnown        = 2
-	IpSuffixOriginDhcp             = 3
-	IpSuffixOriginLinkLayerAddress = 4
-	IpSuffixOriginRandom           = 5
-	IpSuffixOriginUnchanged        = 1 << 4
-)
-
-// Enum NL_DAD_STATE for [IpAdapterUnicastAddress], see
-// https://learn.microsoft.com/en-us/windows/win32/api/nldef/ne-nldef-nl_dad_state
-const (
-	NldsInvalid          = 0
-	NldsTentative        = 1
-	NldsDuplicate        = 2
-	NldsDeprecated       = 3
-	NldsPreferred        = 4
-	IpDadStateInvalid    = 0
-	IpDadStateTentative  = 1
-	IpDadStateDuplicate  = 2
-	IpDadStateDeprecated = 3
-	IpDadStatePreferred  = 4
 )
 
 type SocketAddress struct {
@@ -3462,19 +3403,4 @@
 	EofChar    byte
 	EvtChar    byte
 	wReserved1 uint16
-<<<<<<< HEAD
-}
-
-// Keyboard Layout Flags.
-// See https://learn.microsoft.com/en-us/windows/win32/api/winuser/nf-winuser-loadkeyboardlayoutw
-const (
-	KLF_ACTIVATE      = 0x00000001
-	KLF_SUBSTITUTE_OK = 0x00000002
-	KLF_REORDER       = 0x00000008
-	KLF_REPLACELANG   = 0x00000010
-	KLF_NOTELLSHELL   = 0x00000080
-	KLF_SETFORPROCESS = 0x00000100
-)
-=======
-}
->>>>>>> bcef4785
+}