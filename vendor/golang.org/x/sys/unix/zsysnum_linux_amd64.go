// go run linux/mksysnum.go -Wall -Werror -static -I/tmp/amd64/include -m64 /tmp/amd64/include/asm/unistd.h
// Code generated by the command above; see README.md. DO NOT EDIT.

//go:build amd64 && linux

package unix

const (
	SYS_READ                    = 0
	SYS_WRITE                   = 1
	SYS_OPEN                    = 2
	SYS_CLOSE                   = 3
	SYS_STAT                    = 4
	SYS_FSTAT                   = 5
	SYS_LSTAT                   = 6
	SYS_POLL                    = 7
	SYS_LSEEK                   = 8
	SYS_MMAP                    = 9
	SYS_MPROTECT                = 10
	SYS_MUNMAP                  = 11
	SYS_BRK                     = 12
	SYS_RT_SIGACTION            = 13
	SYS_RT_SIGPROCMASK          = 14
	SYS_RT_SIGRETURN            = 15
	SYS_IOCTL                   = 16
	SYS_PREAD64                 = 17
	SYS_PWRITE64                = 18
	SYS_READV                   = 19
	SYS_WRITEV                  = 20
	SYS_ACCESS                  = 21
	SYS_PIPE                    = 22
	SYS_SELECT                  = 23
	SYS_SCHED_YIELD             = 24
	SYS_MREMAP                  = 25
	SYS_MSYNC                   = 26
	SYS_MINCORE                 = 27
	SYS_MADVISE                 = 28
	SYS_SHMGET                  = 29
	SYS_SHMAT                   = 30
	SYS_SHMCTL                  = 31
	SYS_DUP                     = 32
	SYS_DUP2                    = 33
	SYS_PAUSE                   = 34
	SYS_NANOSLEEP               = 35
	SYS_GETITIMER               = 36
	SYS_ALARM                   = 37
	SYS_SETITIMER               = 38
	SYS_GETPID                  = 39
	SYS_SENDFILE                = 40
	SYS_SOCKET                  = 41
	SYS_CONNECT                 = 42
	SYS_ACCEPT                  = 43
	SYS_SENDTO                  = 44
	SYS_RECVFROM                = 45
	SYS_SENDMSG                 = 46
	SYS_RECVMSG                 = 47
	SYS_SHUTDOWN                = 48
	SYS_BIND                    = 49
	SYS_LISTEN                  = 50
	SYS_GETSOCKNAME             = 51
	SYS_GETPEERNAME             = 52
	SYS_SOCKETPAIR              = 53
	SYS_SETSOCKOPT              = 54
	SYS_GETSOCKOPT              = 55
	SYS_CLONE                   = 56
	SYS_FORK                    = 57
	SYS_VFORK                   = 58
	SYS_EXECVE                  = 59
	SYS_EXIT                    = 60
	SYS_WAIT4                   = 61
	SYS_KILL                    = 62
	SYS_UNAME                   = 63
	SYS_SEMGET                  = 64
	SYS_SEMOP                   = 65
	SYS_SEMCTL                  = 66
	SYS_SHMDT                   = 67
	SYS_MSGGET                  = 68
	SYS_MSGSND                  = 69
	SYS_MSGRCV                  = 70
	SYS_MSGCTL                  = 71
	SYS_FCNTL                   = 72
	SYS_FLOCK                   = 73
	SYS_FSYNC                   = 74
	SYS_FDATASYNC               = 75
	SYS_TRUNCATE                = 76
	SYS_FTRUNCATE               = 77
	SYS_GETDENTS                = 78
	SYS_GETCWD                  = 79
	SYS_CHDIR                   = 80
	SYS_FCHDIR                  = 81
	SYS_RENAME                  = 82
	SYS_MKDIR                   = 83
	SYS_RMDIR                   = 84
	SYS_CREAT                   = 85
	SYS_LINK                    = 86
	SYS_UNLINK                  = 87
	SYS_SYMLINK                 = 88
	SYS_READLINK                = 89
	SYS_CHMOD                   = 90
	SYS_FCHMOD                  = 91
	SYS_CHOWN                   = 92
	SYS_FCHOWN                  = 93
	SYS_LCHOWN                  = 94
	SYS_UMASK                   = 95
	SYS_GETTIMEOFDAY            = 96
	SYS_GETRLIMIT               = 97
	SYS_GETRUSAGE               = 98
	SYS_SYSINFO                 = 99
	SYS_TIMES                   = 100
	SYS_PTRACE                  = 101
	SYS_GETUID                  = 102
	SYS_SYSLOG                  = 103
	SYS_GETGID                  = 104
	SYS_SETUID                  = 105
	SYS_SETGID                  = 106
	SYS_GETEUID                 = 107
	SYS_GETEGID                 = 108
	SYS_SETPGID                 = 109
	SYS_GETPPID                 = 110
	SYS_GETPGRP                 = 111
	SYS_SETSID                  = 112
	SYS_SETREUID                = 113
	SYS_SETREGID                = 114
	SYS_GETGROUPS               = 115
	SYS_SETGROUPS               = 116
	SYS_SETRESUID               = 117
	SYS_GETRESUID               = 118
	SYS_SETRESGID               = 119
	SYS_GETRESGID               = 120
	SYS_GETPGID                 = 121
	SYS_SETFSUID                = 122
	SYS_SETFSGID                = 123
	SYS_GETSID                  = 124
	SYS_CAPGET                  = 125
	SYS_CAPSET                  = 126
	SYS_RT_SIGPENDING           = 127
	SYS_RT_SIGTIMEDWAIT         = 128
	SYS_RT_SIGQUEUEINFO         = 129
	SYS_RT_SIGSUSPEND           = 130
	SYS_SIGALTSTACK             = 131
	SYS_UTIME                   = 132
	SYS_MKNOD                   = 133
	SYS_USELIB                  = 134
	SYS_PERSONALITY             = 135
	SYS_USTAT                   = 136
	SYS_STATFS                  = 137
	SYS_FSTATFS                 = 138
	SYS_SYSFS                   = 139
	SYS_GETPRIORITY             = 140
	SYS_SETPRIORITY             = 141
	SYS_SCHED_SETPARAM          = 142
	SYS_SCHED_GETPARAM          = 143
	SYS_SCHED_SETSCHEDULER      = 144
	SYS_SCHED_GETSCHEDULER      = 145
	SYS_SCHED_GET_PRIORITY_MAX  = 146
	SYS_SCHED_GET_PRIORITY_MIN  = 147
	SYS_SCHED_RR_GET_INTERVAL   = 148
	SYS_MLOCK                   = 149
	SYS_MUNLOCK                 = 150
	SYS_MLOCKALL                = 151
	SYS_MUNLOCKALL              = 152
	SYS_VHANGUP                 = 153
	SYS_MODIFY_LDT              = 154
	SYS_PIVOT_ROOT              = 155
	SYS__SYSCTL                 = 156
	SYS_PRCTL                   = 157
	SYS_ARCH_PRCTL              = 158
	SYS_ADJTIMEX                = 159
	SYS_SETRLIMIT               = 160
	SYS_CHROOT                  = 161
	SYS_SYNC                    = 162
	SYS_ACCT                    = 163
	SYS_SETTIMEOFDAY            = 164
	SYS_MOUNT                   = 165
	SYS_UMOUNT2                 = 166
	SYS_SWAPON                  = 167
	SYS_SWAPOFF                 = 168
	SYS_REBOOT                  = 169
	SYS_SETHOSTNAME             = 170
	SYS_SETDOMAINNAME           = 171
	SYS_IOPL                    = 172
	SYS_IOPERM                  = 173
	SYS_CREATE_MODULE           = 174
	SYS_INIT_MODULE             = 175
	SYS_DELETE_MODULE           = 176
	SYS_GET_KERNEL_SYMS         = 177
	SYS_QUERY_MODULE            = 178
	SYS_QUOTACTL                = 179
	SYS_NFSSERVCTL              = 180
	SYS_GETPMSG                 = 181
	SYS_PUTPMSG                 = 182
	SYS_AFS_SYSCALL             = 183
	SYS_TUXCALL                 = 184
	SYS_SECURITY                = 185
	SYS_GETTID                  = 186
	SYS_READAHEAD               = 187
	SYS_SETXATTR                = 188
	SYS_LSETXATTR               = 189
	SYS_FSETXATTR               = 190
	SYS_GETXATTR                = 191
	SYS_LGETXATTR               = 192
	SYS_FGETXATTR               = 193
	SYS_LISTXATTR               = 194
	SYS_LLISTXATTR              = 195
	SYS_FLISTXATTR              = 196
	SYS_REMOVEXATTR             = 197
	SYS_LREMOVEXATTR            = 198
	SYS_FREMOVEXATTR            = 199
	SYS_TKILL                   = 200
	SYS_TIME                    = 201
	SYS_FUTEX                   = 202
	SYS_SCHED_SETAFFINITY       = 203
	SYS_SCHED_GETAFFINITY       = 204
	SYS_SET_THREAD_AREA         = 205
	SYS_IO_SETUP                = 206
	SYS_IO_DESTROY              = 207
	SYS_IO_GETEVENTS            = 208
	SYS_IO_SUBMIT               = 209
	SYS_IO_CANCEL               = 210
	SYS_GET_THREAD_AREA         = 211
	SYS_LOOKUP_DCOOKIE          = 212
	SYS_EPOLL_CREATE            = 213
	SYS_EPOLL_CTL_OLD           = 214
	SYS_EPOLL_WAIT_OLD          = 215
	SYS_REMAP_FILE_PAGES        = 216
	SYS_GETDENTS64              = 217
	SYS_SET_TID_ADDRESS         = 218
	SYS_RESTART_SYSCALL         = 219
	SYS_SEMTIMEDOP              = 220
	SYS_FADVISE64               = 221
	SYS_TIMER_CREATE            = 222
	SYS_TIMER_SETTIME           = 223
	SYS_TIMER_GETTIME           = 224
	SYS_TIMER_GETOVERRUN        = 225
	SYS_TIMER_DELETE            = 226
	SYS_CLOCK_SETTIME           = 227
	SYS_CLOCK_GETTIME           = 228
	SYS_CLOCK_GETRES            = 229
	SYS_CLOCK_NANOSLEEP         = 230
	SYS_EXIT_GROUP              = 231
	SYS_EPOLL_WAIT              = 232
	SYS_EPOLL_CTL               = 233
	SYS_TGKILL                  = 234
	SYS_UTIMES                  = 235
	SYS_VSERVER                 = 236
	SYS_MBIND                   = 237
	SYS_SET_MEMPOLICY           = 238
	SYS_GET_MEMPOLICY           = 239
	SYS_MQ_OPEN                 = 240
	SYS_MQ_UNLINK               = 241
	SYS_MQ_TIMEDSEND            = 242
	SYS_MQ_TIMEDRECEIVE         = 243
	SYS_MQ_NOTIFY               = 244
	SYS_MQ_GETSETATTR           = 245
	SYS_KEXEC_LOAD              = 246
	SYS_WAITID                  = 247
	SYS_ADD_KEY                 = 248
	SYS_REQUEST_KEY             = 249
	SYS_KEYCTL                  = 250
	SYS_IOPRIO_SET              = 251
	SYS_IOPRIO_GET              = 252
	SYS_INOTIFY_INIT            = 253
	SYS_INOTIFY_ADD_WATCH       = 254
	SYS_INOTIFY_RM_WATCH        = 255
	SYS_MIGRATE_PAGES           = 256
	SYS_OPENAT                  = 257
	SYS_MKDIRAT                 = 258
	SYS_MKNODAT                 = 259
	SYS_FCHOWNAT                = 260
	SYS_FUTIMESAT               = 261
	SYS_NEWFSTATAT              = 262
	SYS_UNLINKAT                = 263
	SYS_RENAMEAT                = 264
	SYS_LINKAT                  = 265
	SYS_SYMLINKAT               = 266
	SYS_READLINKAT              = 267
	SYS_FCHMODAT                = 268
	SYS_FACCESSAT               = 269
	SYS_PSELECT6                = 270
	SYS_PPOLL                   = 271
	SYS_UNSHARE                 = 272
	SYS_SET_ROBUST_LIST         = 273
	SYS_GET_ROBUST_LIST         = 274
	SYS_SPLICE                  = 275
	SYS_TEE                     = 276
	SYS_SYNC_FILE_RANGE         = 277
	SYS_VMSPLICE                = 278
	SYS_MOVE_PAGES              = 279
	SYS_UTIMENSAT               = 280
	SYS_EPOLL_PWAIT             = 281
	SYS_SIGNALFD                = 282
	SYS_TIMERFD_CREATE          = 283
	SYS_EVENTFD                 = 284
	SYS_FALLOCATE               = 285
	SYS_TIMERFD_SETTIME         = 286
	SYS_TIMERFD_GETTIME         = 287
	SYS_ACCEPT4                 = 288
	SYS_SIGNALFD4               = 289
	SYS_EVENTFD2                = 290
	SYS_EPOLL_CREATE1           = 291
	SYS_DUP3                    = 292
	SYS_PIPE2                   = 293
	SYS_INOTIFY_INIT1           = 294
	SYS_PREADV                  = 295
	SYS_PWRITEV                 = 296
	SYS_RT_TGSIGQUEUEINFO       = 297
	SYS_PERF_EVENT_OPEN         = 298
	SYS_RECVMMSG                = 299
	SYS_FANOTIFY_INIT           = 300
	SYS_FANOTIFY_MARK           = 301
	SYS_PRLIMIT64               = 302
	SYS_NAME_TO_HANDLE_AT       = 303
	SYS_OPEN_BY_HANDLE_AT       = 304
	SYS_CLOCK_ADJTIME           = 305
	SYS_SYNCFS                  = 306
	SYS_SENDMMSG                = 307
	SYS_SETNS                   = 308
	SYS_GETCPU                  = 309
	SYS_PROCESS_VM_READV        = 310
	SYS_PROCESS_VM_WRITEV       = 311
	SYS_KCMP                    = 312
	SYS_FINIT_MODULE            = 313
	SYS_SCHED_SETATTR           = 314
	SYS_SCHED_GETATTR           = 315
	SYS_RENAMEAT2               = 316
	SYS_SECCOMP                 = 317
	SYS_GETRANDOM               = 318
	SYS_MEMFD_CREATE            = 319
	SYS_KEXEC_FILE_LOAD         = 320
	SYS_BPF                     = 321
	SYS_EXECVEAT                = 322
	SYS_USERFAULTFD             = 323
	SYS_MEMBARRIER              = 324
	SYS_MLOCK2                  = 325
	SYS_COPY_FILE_RANGE         = 326
	SYS_PREADV2                 = 327
	SYS_PWRITEV2                = 328
	SYS_PKEY_MPROTECT           = 329
	SYS_PKEY_ALLOC              = 330
	SYS_PKEY_FREE               = 331
	SYS_STATX                   = 332
	SYS_IO_PGETEVENTS           = 333
	SYS_RSEQ                    = 334
	SYS_PIDFD_SEND_SIGNAL       = 424
	SYS_IO_URING_SETUP          = 425
	SYS_IO_URING_ENTER          = 426
	SYS_IO_URING_REGISTER       = 427
	SYS_OPEN_TREE               = 428
	SYS_MOVE_MOUNT              = 429
	SYS_FSOPEN                  = 430
	SYS_FSCONFIG                = 431
	SYS_FSMOUNT                 = 432
	SYS_FSPICK                  = 433
	SYS_PIDFD_OPEN              = 434
	SYS_CLONE3                  = 435
	SYS_CLOSE_RANGE             = 436
	SYS_OPENAT2                 = 437
	SYS_PIDFD_GETFD             = 438
	SYS_FACCESSAT2              = 439
	SYS_PROCESS_MADVISE         = 440
	SYS_EPOLL_PWAIT2            = 441
	SYS_MOUNT_SETATTR           = 442
	SYS_QUOTACTL_FD             = 443
	SYS_LANDLOCK_CREATE_RULESET = 444
	SYS_LANDLOCK_ADD_RULE       = 445
	SYS_LANDLOCK_RESTRICT_SELF  = 446
	SYS_MEMFD_SECRET            = 447
	SYS_PROCESS_MRELEASE        = 448
	SYS_FUTEX_WAITV             = 449
	SYS_SET_MEMPOLICY_HOME_NODE = 450
	SYS_CACHESTAT               = 451
	SYS_FCHMODAT2               = 452
	SYS_MAP_SHADOW_STACK        = 453
	SYS_FUTEX_WAKE              = 454
	SYS_FUTEX_WAIT              = 455
	SYS_FUTEX_REQUEUE           = 456
	SYS_STATMOUNT               = 457
	SYS_LISTMOUNT               = 458
	SYS_LSM_GET_SELF_ATTR       = 459
	SYS_LSM_SET_SELF_ATTR       = 460
	SYS_LSM_LIST_MODULES        = 461
<<<<<<< HEAD
	SYS_MSEAL                   = 462
=======
>>>>>>> bcef4785
)<|MERGE_RESOLUTION|>--- conflicted
+++ resolved
@@ -379,8 +379,4 @@
 	SYS_LSM_GET_SELF_ATTR       = 459
 	SYS_LSM_SET_SELF_ATTR       = 460
 	SYS_LSM_LIST_MODULES        = 461
-<<<<<<< HEAD
-	SYS_MSEAL                   = 462
-=======
->>>>>>> bcef4785
 )