// Copyright 2020 The Go Authors. All rights reserved.
// Use of this source code is governed by a BSD-style
// license that can be found in the LICENSE file.

//go:build zos && s390x

// Hand edited based on zerrors_linux_s390x.go
// TODO: auto-generate.

package unix

const (
	BRKINT                   = 0x0001
	CLOCAL                   = 0x1
	CLOCK_MONOTONIC          = 0x1
	CLOCK_PROCESS_CPUTIME_ID = 0x2
	CLOCK_REALTIME           = 0x0
	CLOCK_THREAD_CPUTIME_ID  = 0x3
	CLONE_NEWIPC             = 0x08000000
	CLONE_NEWNET             = 0x40000000
	CLONE_NEWNS              = 0x00020000
	CLONE_NEWPID             = 0x20000000
	CLONE_NEWUTS             = 0x04000000
	CLONE_PARENT             = 0x00008000
	CS8                      = 0x0030
	CSIZE                    = 0x0030
	ECHO                     = 0x00000008
	ECHONL                   = 0x00000001
	EFD_SEMAPHORE            = 0x00002000
	EFD_CLOEXEC              = 0x00001000
	EFD_NONBLOCK             = 0x00000004
	EPOLL_CLOEXEC            = 0x00001000
	EPOLL_CTL_ADD            = 0
	EPOLL_CTL_MOD            = 1
	EPOLL_CTL_DEL            = 2
	EPOLLRDNORM              = 0x0001
	EPOLLRDBAND              = 0x0002
	EPOLLIN                  = 0x0003
	EPOLLOUT                 = 0x0004
	EPOLLWRBAND              = 0x0008
	EPOLLPRI                 = 0x0010
	EPOLLERR                 = 0x0020
	EPOLLHUP                 = 0x0040
	EPOLLEXCLUSIVE           = 0x20000000
	EPOLLONESHOT             = 0x40000000
	FD_CLOEXEC               = 0x01
	FD_CLOFORK               = 0x02
	FD_SETSIZE               = 0x800
	FNDELAY                  = 0x04
	F_CLOSFD                 = 9
	F_CONTROL_CVT            = 13
	F_DUPFD                  = 0
	F_DUPFD2                 = 8
	F_GETFD                  = 1
	F_GETFL                  = 259
	F_GETLK                  = 5
	F_GETOWN                 = 10
	F_OK                     = 0x0
	F_RDLCK                  = 1
	F_SETFD                  = 2
	F_SETFL                  = 4
	F_SETLK                  = 6
	F_SETLKW                 = 7
	F_SETOWN                 = 11
	F_SETTAG                 = 12
	F_UNLCK                  = 3
	F_WRLCK                  = 2
	FSTYPE_ZFS               = 0xe9 //"Z"
	FSTYPE_HFS               = 0xc8 //"H"
	FSTYPE_NFS               = 0xd5 //"N"
	FSTYPE_TFS               = 0xe3 //"T"
	FSTYPE_AUTOMOUNT         = 0xc1 //"A"
	GRND_NONBLOCK            = 1
	GRND_RANDOM              = 2
	HUPCL                    = 0x0100 // Hang up on last close
	IN_CLOEXEC               = 0x00001000
	IN_NONBLOCK              = 0x00000004
	IN_ACCESS                = 0x00000001
	IN_MODIFY                = 0x00000002
	IN_ATTRIB                = 0x00000004
	IN_CLOSE_WRITE           = 0x00000008
	IN_CLOSE_NOWRITE         = 0x00000010
	IN_OPEN                  = 0x00000020
	IN_MOVED_FROM            = 0x00000040
	IN_MOVED_TO              = 0x00000080
	IN_CREATE                = 0x00000100
	IN_DELETE                = 0x00000200
	IN_DELETE_SELF           = 0x00000400
	IN_MOVE_SELF             = 0x00000800
	IN_UNMOUNT               = 0x00002000
	IN_Q_OVERFLOW            = 0x00004000
	IN_IGNORED               = 0x00008000
	IN_CLOSE                 = (IN_CLOSE_WRITE | IN_CLOSE_NOWRITE)
	IN_MOVE                  = (IN_MOVED_FROM | IN_MOVED_TO)
	IN_ALL_EVENTS            = (IN_ACCESS | IN_MODIFY | IN_ATTRIB |
		IN_CLOSE | IN_OPEN | IN_MOVE |
		IN_CREATE | IN_DELETE | IN_DELETE_SELF |
		IN_MOVE_SELF)
	IN_ONLYDIR                      = 0x01000000
	IN_DONT_FOLLOW                  = 0x02000000
	IN_EXCL_UNLINK                  = 0x04000000
	IN_MASK_CREATE                  = 0x10000000
	IN_MASK_ADD                     = 0x20000000
	IN_ISDIR                        = 0x40000000
	IN_ONESHOT                      = 0x80000000
	IP6F_MORE_FRAG                  = 0x0001
	IP6F_OFF_MASK                   = 0xfff8
	IP6F_RESERVED_MASK              = 0x0006
	IP6OPT_JUMBO                    = 0xc2
	IP6OPT_JUMBO_LEN                = 6
	IP6OPT_MUTABLE                  = 0x20
	IP6OPT_NSAP_ADDR                = 0xc3
	IP6OPT_PAD1                     = 0x00
	IP6OPT_PADN                     = 0x01
	IP6OPT_ROUTER_ALERT             = 0x05
	IP6OPT_TUNNEL_LIMIT             = 0x04
	IP6OPT_TYPE_DISCARD             = 0x40
	IP6OPT_TYPE_FORCEICMP           = 0x80
	IP6OPT_TYPE_ICMP                = 0xc0
	IP6OPT_TYPE_SKIP                = 0x00
	IP6_ALERT_AN                    = 0x0002
	IP6_ALERT_MLD                   = 0x0000
	IP6_ALERT_RSVP                  = 0x0001
	IPPORT_RESERVED                 = 1024
	IPPORT_USERRESERVED             = 5000
	IPPROTO_AH                      = 51
	SOL_AH                          = 51
	IPPROTO_DSTOPTS                 = 60
	SOL_DSTOPTS                     = 60
	IPPROTO_EGP                     = 8
	SOL_EGP                         = 8
	IPPROTO_ESP                     = 50
	SOL_ESP                         = 50
	IPPROTO_FRAGMENT                = 44
	SOL_FRAGMENT                    = 44
	IPPROTO_GGP                     = 2
	SOL_GGP                         = 2
	IPPROTO_HOPOPTS                 = 0
	SOL_HOPOPTS                     = 0
	IPPROTO_ICMP                    = 1
	SOL_ICMP                        = 1
	IPPROTO_ICMPV6                  = 58
	SOL_ICMPV6                      = 58
	IPPROTO_IDP                     = 22
	SOL_IDP                         = 22
	IPPROTO_IP                      = 0
	SOL_IP                          = 0
	IPPROTO_IPV6                    = 41
	SOL_IPV6                        = 41
	IPPROTO_MAX                     = 256
	SOL_MAX                         = 256
	IPPROTO_NONE                    = 59
	SOL_NONE                        = 59
	IPPROTO_PUP                     = 12
	SOL_PUP                         = 12
	IPPROTO_RAW                     = 255
	SOL_RAW                         = 255
	IPPROTO_ROUTING                 = 43
	SOL_ROUTING                     = 43
	IPPROTO_TCP                     = 6
	SOL_TCP                         = 6
	IPPROTO_UDP                     = 17
	SOL_UDP                         = 17
	IPV6_ADDR_PREFERENCES           = 32
	IPV6_CHECKSUM                   = 19
	IPV6_DONTFRAG                   = 29
	IPV6_DSTOPTS                    = 23
	IPV6_HOPLIMIT                   = 11
	IPV6_HOPOPTS                    = 22
	IPV6_JOIN_GROUP                 = 5
	IPV6_LEAVE_GROUP                = 6
	IPV6_MULTICAST_HOPS             = 9
	IPV6_MULTICAST_IF               = 7
	IPV6_MULTICAST_LOOP             = 4
	IPV6_NEXTHOP                    = 20
	IPV6_PATHMTU                    = 12
	IPV6_PKTINFO                    = 13
	IPV6_PREFER_SRC_CGA             = 0x10
	IPV6_PREFER_SRC_COA             = 0x02
	IPV6_PREFER_SRC_HOME            = 0x01
	IPV6_PREFER_SRC_NONCGA          = 0x20
	IPV6_PREFER_SRC_PUBLIC          = 0x08
	IPV6_PREFER_SRC_TMP             = 0x04
	IPV6_RECVDSTOPTS                = 28
	IPV6_RECVHOPLIMIT               = 14
	IPV6_RECVHOPOPTS                = 26
	IPV6_RECVPATHMTU                = 16
	IPV6_RECVPKTINFO                = 15
	IPV6_RECVRTHDR                  = 25
	IPV6_RECVTCLASS                 = 31
	IPV6_RTHDR                      = 21
	IPV6_RTHDRDSTOPTS               = 24
	IPV6_RTHDR_TYPE_0               = 0
	IPV6_TCLASS                     = 30
	IPV6_UNICAST_HOPS               = 3
	IPV6_USE_MIN_MTU                = 18
	IPV6_V6ONLY                     = 10
	IP_ADD_MEMBERSHIP               = 5
	IP_ADD_SOURCE_MEMBERSHIP        = 12
	IP_BLOCK_SOURCE                 = 10
	IP_DEFAULT_MULTICAST_LOOP       = 1
	IP_DEFAULT_MULTICAST_TTL        = 1
	IP_DROP_MEMBERSHIP              = 6
	IP_DROP_SOURCE_MEMBERSHIP       = 13
	IP_MAX_MEMBERSHIPS              = 20
	IP_MULTICAST_IF                 = 7
	IP_MULTICAST_LOOP               = 4
	IP_MULTICAST_TTL                = 3
	IP_OPTIONS                      = 1
	IP_PKTINFO                      = 101
	IP_RECVPKTINFO                  = 102
	IP_TOS                          = 2
	IP_TTL                          = 14
	IP_UNBLOCK_SOURCE               = 11
	ICMP6_FILTER                    = 1
	MCAST_INCLUDE                   = 0
	MCAST_EXCLUDE                   = 1
	MCAST_JOIN_GROUP                = 40
	MCAST_LEAVE_GROUP               = 41
	MCAST_JOIN_SOURCE_GROUP         = 42
	MCAST_LEAVE_SOURCE_GROUP        = 43
	MCAST_BLOCK_SOURCE              = 44
	MCAST_UNBLOCK_SOURCE            = 46
	ICANON                          = 0x0010
	ICRNL                           = 0x0002
	IEXTEN                          = 0x0020
	IGNBRK                          = 0x0004
	IGNCR                           = 0x0008
	INLCR                           = 0x0020
	ISIG                            = 0x0040
	ISTRIP                          = 0x0080
	IXON                            = 0x0200
	IXOFF                           = 0x0100
	LOCK_SH                         = 0x1
	LOCK_EX                         = 0x2
	LOCK_NB                         = 0x4
	LOCK_UN                         = 0x8
	POLLIN                          = 0x0003
	POLLOUT                         = 0x0004
	POLLPRI                         = 0x0010
	POLLERR                         = 0x0020
	POLLHUP                         = 0x0040
	POLLNVAL                        = 0x0080
	PROT_READ                       = 0x1 // mmap - page can be read
	PROT_WRITE                      = 0x2 // page can be written
	PROT_NONE                       = 0x4 // can't be accessed
	PROT_EXEC                       = 0x8 // can be executed
	MAP_PRIVATE                     = 0x1 // changes are private
	MAP_SHARED                      = 0x2 // changes are shared
	MAP_FIXED                       = 0x4 // place exactly
	__MAP_MEGA                      = 0x8
	__MAP_64                        = 0x10
	MAP_ANON                        = 0x20
	MAP_ANONYMOUS                   = 0x20
	MS_SYNC                         = 0x1 // msync - synchronous writes
	MS_ASYNC                        = 0x2 // asynchronous writes
	MS_INVALIDATE                   = 0x4 // invalidate mappings
	MS_BIND                         = 0x00001000
	MS_MOVE                         = 0x00002000
	MS_NOSUID                       = 0x00000002
	MS_PRIVATE                      = 0x00040000
	MS_REC                          = 0x00004000
	MS_REMOUNT                      = 0x00008000
	MS_RDONLY                       = 0x00000001
	MS_UNBINDABLE                   = 0x00020000
	MNT_DETACH                      = 0x00000004
	ZOSDSFS_SUPER_MAGIC             = 0x44534653 // zOS DSFS
	NFS_SUPER_MAGIC                 = 0x6969     // NFS
	NSFS_MAGIC                      = 0x6e736673 // PROCNS
	PROC_SUPER_MAGIC                = 0x9fa0     // proc FS
	ZOSTFS_SUPER_MAGIC              = 0x544653   // zOS TFS
	ZOSUFS_SUPER_MAGIC              = 0x554653   // zOS UFS
	ZOSZFS_SUPER_MAGIC              = 0x5A4653   // zOS ZFS
	MTM_RDONLY                      = 0x80000000
	MTM_RDWR                        = 0x40000000
	MTM_UMOUNT                      = 0x10000000
	MTM_IMMED                       = 0x08000000
	MTM_FORCE                       = 0x04000000
	MTM_DRAIN                       = 0x02000000
	MTM_RESET                       = 0x01000000
	MTM_SAMEMODE                    = 0x00100000
	MTM_UNQSEFORCE                  = 0x00040000
	MTM_NOSUID                      = 0x00000400
	MTM_SYNCHONLY                   = 0x00000200
	MTM_REMOUNT                     = 0x00000100
	MTM_NOSECURITY                  = 0x00000080
	NFDBITS                         = 0x20
	ONLRET                          = 0x0020 // NL performs CR function
	O_ACCMODE                       = 0x03
	O_APPEND                        = 0x08
	O_ASYNCSIG                      = 0x0200
	O_CREAT                         = 0x80
	O_DIRECT                        = 0x00002000
	O_NOFOLLOW                      = 0x00004000
	O_DIRECTORY                     = 0x00008000
	O_PATH                          = 0x00080000
	O_CLOEXEC                       = 0x00001000
	O_EXCL                          = 0x40
	O_GETFL                         = 0x0F
	O_LARGEFILE                     = 0x0400
	O_NDELAY                        = 0x4
	O_NONBLOCK                      = 0x04
	O_RDONLY                        = 0x02
	O_RDWR                          = 0x03
	O_SYNC                          = 0x0100
	O_TRUNC                         = 0x10
	O_WRONLY                        = 0x01
	O_NOCTTY                        = 0x20
	OPOST                           = 0x0001
	ONLCR                           = 0x0004
	PARENB                          = 0x0200
	PARMRK                          = 0x0400
	QUERYCVT                        = 3
	RUSAGE_CHILDREN                 = -0x1
	RUSAGE_SELF                     = 0x0 // RUSAGE_THREAD unsupported on z/OS
	SEEK_CUR                        = 1
	SEEK_END                        = 2
	SEEK_SET                        = 0
	SETAUTOCVTALL                   = 5
	SETAUTOCVTON                    = 2
	SETCVTALL                       = 4
	SETCVTOFF                       = 0
	SETCVTON                        = 1
	AF_APPLETALK                    = 16
	AF_CCITT                        = 10
	AF_CHAOS                        = 5
	AF_DATAKIT                      = 9
	AF_DLI                          = 13
	AF_ECMA                         = 8
	AF_HYLINK                       = 15
	AF_IMPLINK                      = 3
	AF_INET                         = 2
	AF_INET6                        = 19
	AF_INTF                         = 20
	AF_IUCV                         = 17
	AF_LAT                          = 14
	AF_LINK                         = 18
	AF_LOCAL                        = AF_UNIX // AF_LOCAL is an alias for AF_UNIX
	AF_MAX                          = 30
	AF_NBS                          = 7
	AF_NDD                          = 23
	AF_NETWARE                      = 22
	AF_NS                           = 6
	AF_PUP                          = 4
	AF_RIF                          = 21
	AF_ROUTE                        = 20
	AF_SNA                          = 11
	AF_UNIX                         = 1
	AF_UNSPEC                       = 0
	IBMTCP_IMAGE                    = 1
	MSG_ACK_EXPECTED                = 0x10
	MSG_ACK_GEN                     = 0x40
	MSG_ACK_TIMEOUT                 = 0x20
	MSG_CONNTERM                    = 0x80
	MSG_CTRUNC                      = 0x20
	MSG_DONTROUTE                   = 0x4
	MSG_EOF                         = 0x8000
	MSG_EOR                         = 0x8
	MSG_MAXIOVLEN                   = 16
	MSG_NONBLOCK                    = 0x4000
	MSG_OOB                         = 0x1
	MSG_PEEK                        = 0x2
	MSG_TRUNC                       = 0x10
	MSG_WAITALL                     = 0x40
	PRIO_PROCESS                    = 1
	PRIO_PGRP                       = 2
	PRIO_USER                       = 3
	RLIMIT_CPU                      = 0
	RLIMIT_FSIZE                    = 1
	RLIMIT_DATA                     = 2
	RLIMIT_STACK                    = 3
	RLIMIT_CORE                     = 4
	RLIMIT_AS                       = 5
	RLIMIT_NOFILE                   = 6
	RLIMIT_MEMLIMIT                 = 7
	RLIMIT_MEMLOCK                  = 0x8
	RLIM_INFINITY                   = 2147483647
	SCHED_FIFO                      = 0x2
	SCM_CREDENTIALS                 = 0x2
	SCM_RIGHTS                      = 0x01
	SF_CLOSE                        = 0x00000002
	SF_REUSE                        = 0x00000001
	SHM_RND                         = 0x2
	SHM_RDONLY                      = 0x1
	SHMLBA                          = 0x1000
	IPC_STAT                        = 0x3
	IPC_SET                         = 0x2
	IPC_RMID                        = 0x1
	IPC_PRIVATE                     = 0x0
	IPC_CREAT                       = 0x1000000
	__IPC_MEGA                      = 0x4000000
	__IPC_SHAREAS                   = 0x20000000
	__IPC_BELOWBAR                  = 0x10000000
	IPC_EXCL                        = 0x2000000
	__IPC_GIGA                      = 0x8000000
	SHUT_RD                         = 0
	SHUT_RDWR                       = 2
	SHUT_WR                         = 1
	SOCK_CLOEXEC                    = 0x00001000
	SOCK_CONN_DGRAM                 = 6
	SOCK_DGRAM                      = 2
	SOCK_NONBLOCK                   = 0x800
	SOCK_RAW                        = 3
	SOCK_RDM                        = 4
	SOCK_SEQPACKET                  = 5
	SOCK_STREAM                     = 1
	SOL_SOCKET                      = 0xffff
	SOMAXCONN                       = 10
	SO_ACCEPTCONN                   = 0x0002
	SO_ACCEPTECONNABORTED           = 0x0006
	SO_ACKNOW                       = 0x7700
	SO_BROADCAST                    = 0x0020
	SO_BULKMODE                     = 0x8000
	SO_CKSUMRECV                    = 0x0800
	SO_CLOSE                        = 0x01
	SO_CLUSTERCONNTYPE              = 0x00004001
	SO_CLUSTERCONNTYPE_INTERNAL     = 8
	SO_CLUSTERCONNTYPE_NOCONN       = 0
	SO_CLUSTERCONNTYPE_NONE         = 1
	SO_CLUSTERCONNTYPE_SAME_CLUSTER = 2
	SO_CLUSTERCONNTYPE_SAME_IMAGE   = 4
	SO_DEBUG                        = 0x0001
	SO_DONTROUTE                    = 0x0010
	SO_ERROR                        = 0x1007
	SO_IGNOREINCOMINGPUSH           = 0x1
	SO_IGNORESOURCEVIPA             = 0x0002
	SO_KEEPALIVE                    = 0x0008
	SO_LINGER                       = 0x0080
	SO_NONBLOCKLOCAL                = 0x8001
	SO_NOREUSEADDR                  = 0x1000
	SO_OOBINLINE                    = 0x0100
	SO_OPTACK                       = 0x8004
	SO_OPTMSS                       = 0x8003
	SO_RCVBUF                       = 0x1002
	SO_RCVLOWAT                     = 0x1004
	SO_RCVTIMEO                     = 0x1006
	SO_REUSEADDR                    = 0x0004
	SO_REUSEPORT                    = 0x0200
	SO_SECINFO                      = 0x00004002
	SO_SET                          = 0x0200
	SO_SNDBUF                       = 0x1001
	SO_SNDLOWAT                     = 0x1003
	SO_SNDTIMEO                     = 0x1005
	SO_TYPE                         = 0x1008
	SO_UNSET                        = 0x0400
	SO_USELOOPBACK                  = 0x0040
	SO_USE_IFBUFS                   = 0x0400
	S_ISUID                         = 0x0800
	S_ISGID                         = 0x0400
	S_ISVTX                         = 0x0200
	S_IRUSR                         = 0x0100
	S_IWUSR                         = 0x0080
	S_IXUSR                         = 0x0040
	S_IRWXU                         = 0x01C0
	S_IRGRP                         = 0x0020
	S_IWGRP                         = 0x0010
	S_IXGRP                         = 0x0008
	S_IRWXG                         = 0x0038
	S_IROTH                         = 0x0004
	S_IWOTH                         = 0x0002
	S_IXOTH                         = 0x0001
	S_IRWXO                         = 0x0007
	S_IREAD                         = S_IRUSR
	S_IWRITE                        = S_IWUSR
	S_IEXEC                         = S_IXUSR
	S_IFDIR                         = 0x01000000
	S_IFCHR                         = 0x02000000
	S_IFREG                         = 0x03000000
	S_IFFIFO                        = 0x04000000
	S_IFIFO                         = 0x04000000
	S_IFLNK                         = 0x05000000
	S_IFBLK                         = 0x06000000
	S_IFSOCK                        = 0x07000000
	S_IFVMEXTL                      = 0xFE000000
	S_IFVMEXTL_EXEC                 = 0x00010000
	S_IFVMEXTL_DATA                 = 0x00020000
	S_IFVMEXTL_MEL                  = 0x00030000
	S_IFEXTL                        = 0x00000001
	S_IFPROGCTL                     = 0x00000002
	S_IFAPFCTL                      = 0x00000004
	S_IFNOSHARE                     = 0x00000008
	S_IFSHARELIB                    = 0x00000010
	S_IFMT                          = 0xFF000000
	S_IFMST                         = 0x00FF0000
	TCP_KEEPALIVE                   = 0x8
	TCP_NODELAY                     = 0x1
	TIOCGWINSZ                      = 0x4008a368
	TIOCSWINSZ                      = 0x8008a367
	TIOCSBRK                        = 0x2000a77b
	TIOCCBRK                        = 0x2000a77a
	TIOCSTI                         = 0x8001a772
	TIOCGPGRP                       = 0x4004a777 // _IOR(167, 119, int)
	TCSANOW                         = 0
	TCSETS                          = 0 // equivalent to TCSANOW for tcsetattr
	TCSADRAIN                       = 1
	TCSETSW                         = 1 // equivalent to TCSADRAIN for tcsetattr
	TCSAFLUSH                       = 2
	TCSETSF                         = 2 // equivalent to TCSAFLUSH for tcsetattr
	TCGETS                          = 3 // not defined in ioctl.h -- zos golang only
	TCIFLUSH                        = 0
	TCOFLUSH                        = 1
	TCIOFLUSH                       = 2
	TCOOFF                          = 0
	TCOON                           = 1
	TCIOFF                          = 2
	TCION                           = 3
	TIOCSPGRP                       = 0x8004a776
	TIOCNOTTY                       = 0x2000a771
	TIOCEXCL                        = 0x2000a70d
	TIOCNXCL                        = 0x2000a70e
	TIOCGETD                        = 0x4004a700
	TIOCSETD                        = 0x8004a701
	TIOCPKT                         = 0x8004a770
	TIOCSTOP                        = 0x2000a76f
	TIOCSTART                       = 0x2000a76e
	TIOCUCNTL                       = 0x8004a766
	TIOCREMOTE                      = 0x8004a769
	TIOCMGET                        = 0x4004a76a
	TIOCMSET                        = 0x8004a76d
	TIOCMBIC                        = 0x8004a76b
	TIOCMBIS                        = 0x8004a76c
	VINTR                           = 0
	VQUIT                           = 1
	VERASE                          = 2
	VKILL                           = 3
	VEOF                            = 4
	VEOL                            = 5
	VMIN                            = 6
	VSTART                          = 7
	VSTOP                           = 8
	VSUSP                           = 9
	VTIME                           = 10
	WCONTINUED                      = 0x4
	WEXITED                         = 0x8
	WNOHANG                         = 0x1
	WNOWAIT                         = 0x20
	WSTOPPED                        = 0x10
	WUNTRACED                       = 0x2
	_BPX_SWAP                       = 1
	_BPX_NONSWAP                    = 2
	MCL_CURRENT                     = 1  // for Linux compatibility -- no zos semantics
	MCL_FUTURE                      = 2  // for Linux compatibility -- no zos semantics
	MCL_ONFAULT                     = 3  // for Linux compatibility -- no zos semantics
	MADV_NORMAL                     = 0  // for Linux compatibility -- no zos semantics
	MADV_RANDOM                     = 1  // for Linux compatibility -- no zos semantics
	MADV_SEQUENTIAL                 = 2  // for Linux compatibility -- no zos semantics
	MADV_WILLNEED                   = 3  // for Linux compatibility -- no zos semantics
	MADV_REMOVE                     = 4  // for Linux compatibility -- no zos semantics
	MADV_DONTFORK                   = 5  // for Linux compatibility -- no zos semantics
	MADV_DOFORK                     = 6  // for Linux compatibility -- no zos semantics
	MADV_HWPOISON                   = 7  // for Linux compatibility -- no zos semantics
	MADV_MERGEABLE                  = 8  // for Linux compatibility -- no zos semantics
	MADV_UNMERGEABLE                = 9  // for Linux compatibility -- no zos semantics
	MADV_SOFT_OFFLINE               = 10 // for Linux compatibility -- no zos semantics
	MADV_HUGEPAGE                   = 11 // for Linux compatibility -- no zos semantics
	MADV_NOHUGEPAGE                 = 12 // for Linux compatibility -- no zos semantics
	MADV_DONTDUMP                   = 13 // for Linux compatibility -- no zos semantics
	MADV_DODUMP                     = 14 // for Linux compatibility -- no zos semantics
	MADV_FREE                       = 15 // for Linux compatibility -- no zos semantics
	MADV_WIPEONFORK                 = 16 // for Linux compatibility -- no zos semantics
	MADV_KEEPONFORK                 = 17 // for Linux compatibility -- no zos semantics
	AT_SYMLINK_FOLLOW               = 0x400
	AT_SYMLINK_NOFOLLOW             = 0x100
	XATTR_CREATE                    = 0x1
	XATTR_REPLACE                   = 0x2
	P_PID                           = 0
	P_PGID                          = 1
	P_ALL                           = 2
	PR_SET_NAME                     = 15
	PR_GET_NAME                     = 16
	PR_SET_NO_NEW_PRIVS             = 38
	PR_GET_NO_NEW_PRIVS             = 39
	PR_SET_DUMPABLE                 = 4
	PR_GET_DUMPABLE                 = 3
	PR_SET_PDEATHSIG                = 1
	PR_GET_PDEATHSIG                = 2
	PR_SET_CHILD_SUBREAPER          = 36
	PR_GET_CHILD_SUBREAPER          = 37
	AT_FDCWD                        = -100
	AT_EACCESS                      = 0x200
	AT_EMPTY_PATH                   = 0x1000
	AT_REMOVEDIR                    = 0x200
	RENAME_NOREPLACE                = 1 << 0
<<<<<<< HEAD
	ST_RDONLY                       = 1
	ST_NOSUID                       = 2
=======
>>>>>>> bcef4785
)

const (
	EDOM               = Errno(1)
	ERANGE             = Errno(2)
	EACCES             = Errno(111)
	EAGAIN             = Errno(112)
	EBADF              = Errno(113)
	EBUSY              = Errno(114)
	ECHILD             = Errno(115)
	EDEADLK            = Errno(116)
	EEXIST             = Errno(117)
	EFAULT             = Errno(118)
	EFBIG              = Errno(119)
	EINTR              = Errno(120)
	EINVAL             = Errno(121)
	EIO                = Errno(122)
	EISDIR             = Errno(123)
	EMFILE             = Errno(124)
	EMLINK             = Errno(125)
	ENAMETOOLONG       = Errno(126)
	ENFILE             = Errno(127)
	ENOATTR            = Errno(265)
	ENODEV             = Errno(128)
	ENOENT             = Errno(129)
	ENOEXEC            = Errno(130)
	ENOLCK             = Errno(131)
	ENOMEM             = Errno(132)
	ENOSPC             = Errno(133)
	ENOSYS             = Errno(134)
	ENOTDIR            = Errno(135)
	ENOTEMPTY          = Errno(136)
	ENOTTY             = Errno(137)
	ENXIO              = Errno(138)
	EPERM              = Errno(139)
	EPIPE              = Errno(140)
	EROFS              = Errno(141)
	ESPIPE             = Errno(142)
	ESRCH              = Errno(143)
	EXDEV              = Errno(144)
	E2BIG              = Errno(145)
	ELOOP              = Errno(146)
	EILSEQ             = Errno(147)
	ENODATA            = Errno(148)
	EOVERFLOW          = Errno(149)
	EMVSNOTUP          = Errno(150)
	ECMSSTORAGE        = Errno(151)
	EMVSDYNALC         = Errno(151)
	EMVSCVAF           = Errno(152)
	EMVSCATLG          = Errno(153)
	ECMSINITIAL        = Errno(156)
	EMVSINITIAL        = Errno(156)
	ECMSERR            = Errno(157)
	EMVSERR            = Errno(157)
	EMVSPARM           = Errno(158)
	ECMSPFSFILE        = Errno(159)
	EMVSPFSFILE        = Errno(159)
	EMVSBADCHAR        = Errno(160)
	ECMSPFSPERM        = Errno(162)
	EMVSPFSPERM        = Errno(162)
	EMVSSAFEXTRERR     = Errno(163)
	EMVSSAF2ERR        = Errno(164)
	EMVSTODNOTSET      = Errno(165)
	EMVSPATHOPTS       = Errno(166)
	EMVSNORTL          = Errno(167)
	EMVSEXPIRE         = Errno(168)
	EMVSPASSWORD       = Errno(169)
	EMVSWLMERROR       = Errno(170)
	EMVSCPLERROR       = Errno(171)
	EMVSARMERROR       = Errno(172)
	ELENOFORK          = Errno(200)
	ELEMSGERR          = Errno(201)
	EFPMASKINV         = Errno(202)
	EFPMODEINV         = Errno(203)
	EBUFLEN            = Errno(227)
	EEXTLINK           = Errno(228)
	ENODD              = Errno(229)
	ECMSESMERR         = Errno(230)
	ECPERR             = Errno(231)
	ELEMULTITHREAD     = Errno(232)
	ELEFENCE           = Errno(244)
	EBADDATA           = Errno(245)
	EUNKNOWN           = Errno(246)
	ENOTSUP            = Errno(247)
	EBADNAME           = Errno(248)
	ENOTSAFE           = Errno(249)
	ELEMULTITHREADFORK = Errno(257)
	ECUNNOENV          = Errno(258)
	ECUNNOCONV         = Errno(259)
	ECUNNOTALIGNED     = Errno(260)
	ECUNERR            = Errno(262)
	EIBMBADCALL        = Errno(1000)
	EIBMBADPARM        = Errno(1001)
	EIBMSOCKOUTOFRANGE = Errno(1002)
	EIBMSOCKINUSE      = Errno(1003)
	EIBMIUCVERR        = Errno(1004)
	EOFFLOADboxERROR   = Errno(1005)
	EOFFLOADboxRESTART = Errno(1006)
	EOFFLOADboxDOWN    = Errno(1007)
	EIBMCONFLICT       = Errno(1008)
	EIBMCANCELLED      = Errno(1009)
	EIBMBADTCPNAME     = Errno(1011)
	ENOTBLK            = Errno(1100)
	ETXTBSY            = Errno(1101)
	EWOULDBLOCK        = Errno(1102)
	EINPROGRESS        = Errno(1103)
	EALREADY           = Errno(1104)
	ENOTSOCK           = Errno(1105)
	EDESTADDRREQ       = Errno(1106)
	EMSGSIZE           = Errno(1107)
	EPROTOTYPE         = Errno(1108)
	ENOPROTOOPT        = Errno(1109)
	EPROTONOSUPPORT    = Errno(1110)
	ESOCKTNOSUPPORT    = Errno(1111)
	EOPNOTSUPP         = Errno(1112)
	EPFNOSUPPORT       = Errno(1113)
	EAFNOSUPPORT       = Errno(1114)
	EADDRINUSE         = Errno(1115)
	EADDRNOTAVAIL      = Errno(1116)
	ENETDOWN           = Errno(1117)
	ENETUNREACH        = Errno(1118)
	ENETRESET          = Errno(1119)
	ECONNABORTED       = Errno(1120)
	ECONNRESET         = Errno(1121)
	ENOBUFS            = Errno(1122)
	EISCONN            = Errno(1123)
	ENOTCONN           = Errno(1124)
	ESHUTDOWN          = Errno(1125)
	ETOOMANYREFS       = Errno(1126)
	ETIMEDOUT          = Errno(1127)
	ECONNREFUSED       = Errno(1128)
	EHOSTDOWN          = Errno(1129)
	EHOSTUNREACH       = Errno(1130)
	EPROCLIM           = Errno(1131)
	EUSERS             = Errno(1132)
	EDQUOT             = Errno(1133)
	ESTALE             = Errno(1134)
	EREMOTE            = Errno(1135)
	ENOSTR             = Errno(1136)
	ETIME              = Errno(1137)
	ENOSR              = Errno(1138)
	ENOMSG             = Errno(1139)
	EBADMSG            = Errno(1140)
	EIDRM              = Errno(1141)
	ENONET             = Errno(1142)
	ERREMOTE           = Errno(1143)
	ENOLINK            = Errno(1144)
	EADV               = Errno(1145)
	ESRMNT             = Errno(1146)
	ECOMM              = Errno(1147)
	EPROTO             = Errno(1148)
	EMULTIHOP          = Errno(1149)
	EDOTDOT            = Errno(1150)
	EREMCHG            = Errno(1151)
	ECANCELED          = Errno(1152)
	EINTRNODATA        = Errno(1159)
	ENOREUSE           = Errno(1160)
	ENOMOVE            = Errno(1161)
)

// Signals
const (
	SIGHUP    = Signal(1)
	SIGINT    = Signal(2)
	SIGABRT   = Signal(3)
	SIGILL    = Signal(4)
	SIGPOLL   = Signal(5)
	SIGURG    = Signal(6)
	SIGSTOP   = Signal(7)
	SIGFPE    = Signal(8)
	SIGKILL   = Signal(9)
	SIGBUS    = Signal(10)
	SIGSEGV   = Signal(11)
	SIGSYS    = Signal(12)
	SIGPIPE   = Signal(13)
	SIGALRM   = Signal(14)
	SIGTERM   = Signal(15)
	SIGUSR1   = Signal(16)
	SIGUSR2   = Signal(17)
	SIGABND   = Signal(18)
	SIGCONT   = Signal(19)
	SIGCHLD   = Signal(20)
	SIGTTIN   = Signal(21)
	SIGTTOU   = Signal(22)
	SIGIO     = Signal(23)
	SIGQUIT   = Signal(24)
	SIGTSTP   = Signal(25)
	SIGTRAP   = Signal(26)
	SIGIOERR  = Signal(27)
	SIGWINCH  = Signal(28)
	SIGXCPU   = Signal(29)
	SIGXFSZ   = Signal(30)
	SIGVTALRM = Signal(31)
	SIGPROF   = Signal(32)
	SIGDANGER = Signal(33)
	SIGTHSTOP = Signal(34)
	SIGTHCONT = Signal(35)
	SIGTRACE  = Signal(37)
	SIGDCE    = Signal(38)
	SIGDUMP   = Signal(39)
)

// Error table
var errorList = [...]struct {
	num  Errno
	name string
	desc string
}{
	{1, "EDC5001I", "A domain error occurred."},
	{2, "EDC5002I", "A range error occurred."},
	{111, "EDC5111I", "Permission denied."},
	{112, "EDC5112I", "Resource temporarily unavailable."},
	{113, "EDC5113I", "Bad file descriptor."},
	{114, "EDC5114I", "Resource busy."},
	{115, "EDC5115I", "No child processes."},
	{116, "EDC5116I", "Resource deadlock avoided."},
	{117, "EDC5117I", "File exists."},
	{118, "EDC5118I", "Incorrect address."},
	{119, "EDC5119I", "File too large."},
	{120, "EDC5120I", "Interrupted function call."},
	{121, "EDC5121I", "Invalid argument."},
	{122, "EDC5122I", "Input/output error."},
	{123, "EDC5123I", "Is a directory."},
	{124, "EDC5124I", "Too many open files."},
	{125, "EDC5125I", "Too many links."},
	{126, "EDC5126I", "Filename too long."},
	{127, "EDC5127I", "Too many open files in system."},
	{128, "EDC5128I", "No such device."},
	{129, "EDC5129I", "No such file or directory."},
	{130, "EDC5130I", "Exec format error."},
	{131, "EDC5131I", "No locks available."},
	{132, "EDC5132I", "Not enough memory."},
	{133, "EDC5133I", "No space left on device."},
	{134, "EDC5134I", "Function not implemented."},
	{135, "EDC5135I", "Not a directory."},
	{136, "EDC5136I", "Directory not empty."},
	{137, "EDC5137I", "Inappropriate I/O control operation."},
	{138, "EDC5138I", "No such device or address."},
	{139, "EDC5139I", "Operation not permitted."},
	{140, "EDC5140I", "Broken pipe."},
	{141, "EDC5141I", "Read-only file system."},
	{142, "EDC5142I", "Invalid seek."},
	{143, "EDC5143I", "No such process."},
	{144, "EDC5144I", "Improper link."},
	{145, "EDC5145I", "The parameter list is too long, or the message to receive was too large for the buffer."},
	{146, "EDC5146I", "Too many levels of symbolic links."},
	{147, "EDC5147I", "Illegal byte sequence."},
	{148, "EDC5148I", "The named attribute or data not available."},
	{149, "EDC5149I", "Value Overflow Error."},
	{150, "EDC5150I", "UNIX System Services is not active."},
	{151, "EDC5151I", "Dynamic allocation error."},
	{152, "EDC5152I", "Common VTOC access facility (CVAF) error."},
	{153, "EDC5153I", "Catalog obtain error."},
	{156, "EDC5156I", "Process initialization error."},
	{157, "EDC5157I", "An internal error has occurred."},
	{158, "EDC5158I", "Bad parameters were passed to the service."},
	{159, "EDC5159I", "The Physical File System encountered a permanent file error."},
	{160, "EDC5160I", "Bad character in environment variable name."},
	{162, "EDC5162I", "The Physical File System encountered a system error."},
	{163, "EDC5163I", "SAF/RACF extract error."},
	{164, "EDC5164I", "SAF/RACF error."},
	{165, "EDC5165I", "System TOD clock not set."},
	{166, "EDC5166I", "Access mode argument on function call conflicts with PATHOPTS parameter on JCL DD statement."},
	{167, "EDC5167I", "Access to the UNIX System Services version of the C RTL is denied."},
	{168, "EDC5168I", "Password has expired."},
	{169, "EDC5169I", "Password is invalid."},
	{170, "EDC5170I", "An error was encountered with WLM."},
	{171, "EDC5171I", "An error was encountered with CPL."},
	{172, "EDC5172I", "An error was encountered with Application Response Measurement (ARM) component."},
	{200, "EDC5200I", "The application contains a Language Environment member language that cannot tolerate a fork()."},
	{201, "EDC5201I", "The Language Environment message file was not found in the hierarchical file system."},
	{202, "EDC5202E", "DLL facilities are not supported under SPC environment."},
	{203, "EDC5203E", "DLL facilities are not supported under POSIX environment."},
	{227, "EDC5227I", "Buffer is not long enough to contain a path definition"},
	{228, "EDC5228I", "The file referred to is an external link"},
	{229, "EDC5229I", "No path definition for ddname in effect"},
	{230, "EDC5230I", "ESM error."},
	{231, "EDC5231I", "CP or the external security manager had an error"},
	{232, "EDC5232I", "The function failed because it was invoked from a multithread environment."},
	{244, "EDC5244I", "The program, module or DLL is not supported in this environment."},
	{245, "EDC5245I", "Data is not valid."},
	{246, "EDC5246I", "Unknown system state."},
	{247, "EDC5247I", "Operation not supported."},
	{248, "EDC5248I", "The object name specified is not correct."},
	{249, "EDC5249I", "The function is not allowed."},
	{257, "EDC5257I", "Function cannot be called in the child process of a fork() from a multithreaded process until exec() is called."},
	{258, "EDC5258I", "A CUN_RS_NO_UNI_ENV error was issued by Unicode Services."},
	{259, "EDC5259I", "A CUN_RS_NO_CONVERSION error was issued by Unicode Services."},
	{260, "EDC5260I", "A CUN_RS_TABLE_NOT_ALIGNED error was issued by Unicode Services."},
	{262, "EDC5262I", "An iconv() function encountered an unexpected error while using Unicode Services."},
	{265, "EDC5265I", "The named attribute not available."},
	{1000, "EDC8000I", "A bad socket-call constant was found in the IUCV header."},
	{1001, "EDC8001I", "An error was found in the IUCV header."},
	{1002, "EDC8002I", "A socket descriptor is out of range."},
	{1003, "EDC8003I", "A socket descriptor is in use."},
	{1004, "EDC8004I", "Request failed because of an IUCV error."},
	{1005, "EDC8005I", "Offload box error."},
	{1006, "EDC8006I", "Offload box restarted."},
	{1007, "EDC8007I", "Offload box down."},
	{1008, "EDC8008I", "Already a conflicting call outstanding on socket."},
	{1009, "EDC8009I", "Request cancelled using a SOCKcallCANCEL request."},
	{1011, "EDC8011I", "A name of a PFS was specified that either is not configured or is not a Sockets PFS."},
	{1100, "EDC8100I", "Block device required."},
	{1101, "EDC8101I", "Text file busy."},
	{1102, "EDC8102I", "Operation would block."},
	{1103, "EDC8103I", "Operation now in progress."},
	{1104, "EDC8104I", "Connection already in progress."},
	{1105, "EDC8105I", "Socket operation on non-socket."},
	{1106, "EDC8106I", "Destination address required."},
	{1107, "EDC8107I", "Message too long."},
	{1108, "EDC8108I", "Protocol wrong type for socket."},
	{1109, "EDC8109I", "Protocol not available."},
	{1110, "EDC8110I", "Protocol not supported."},
	{1111, "EDC8111I", "Socket type not supported."},
	{1112, "EDC8112I", "Operation not supported on socket."},
	{1113, "EDC8113I", "Protocol family not supported."},
	{1114, "EDC8114I", "Address family not supported."},
	{1115, "EDC8115I", "Address already in use."},
	{1116, "EDC8116I", "Address not available."},
	{1117, "EDC8117I", "Network is down."},
	{1118, "EDC8118I", "Network is unreachable."},
	{1119, "EDC8119I", "Network dropped connection on reset."},
	{1120, "EDC8120I", "Connection ended abnormally."},
	{1121, "EDC8121I", "Connection reset."},
	{1122, "EDC8122I", "No buffer space available."},
	{1123, "EDC8123I", "Socket already connected."},
	{1124, "EDC8124I", "Socket not connected."},
	{1125, "EDC8125I", "Can't send after socket shutdown."},
	{1126, "EDC8126I", "Too many references; can't splice."},
	{1127, "EDC8127I", "Connection timed out."},
	{1128, "EDC8128I", "Connection refused."},
	{1129, "EDC8129I", "Host is not available."},
	{1130, "EDC8130I", "Host cannot be reached."},
	{1131, "EDC8131I", "Too many processes."},
	{1132, "EDC8132I", "Too many users."},
	{1133, "EDC8133I", "Disk quota exceeded."},
	{1134, "EDC8134I", "Stale file handle."},
	{1135, "", ""},
	{1136, "EDC8136I", "File is not a STREAM."},
	{1137, "EDC8137I", "STREAMS ioctl() timeout."},
	{1138, "EDC8138I", "No STREAMS resources."},
	{1139, "EDC8139I", "The message identified by set_id and msg_id is not in the message catalog."},
	{1140, "EDC8140I", "Bad message."},
	{1141, "EDC8141I", "Identifier removed."},
	{1142, "", ""},
	{1143, "", ""},
	{1144, "EDC8144I", "The link has been severed."},
	{1145, "", ""},
	{1146, "", ""},
	{1147, "", ""},
	{1148, "EDC8148I", "Protocol error."},
	{1149, "EDC8149I", "Multihop not allowed."},
	{1150, "", ""},
	{1151, "", ""},
	{1152, "EDC8152I", "The asynchronous I/O request has been canceled."},
	{1159, "EDC8159I", "Function call was interrupted before any data was received."},
	{1160, "EDC8160I", "Socket reuse is not supported."},
	{1161, "EDC8161I", "The file system cannot currently be moved."},
}

// Signal table
var signalList = [...]struct {
	num  Signal
	name string
	desc string
}{
	{1, "SIGHUP", "hangup"},
	{2, "SIGINT", "interrupt"},
	{3, "SIGABT", "aborted"},
	{4, "SIGILL", "illegal instruction"},
	{5, "SIGPOLL", "pollable event"},
	{6, "SIGURG", "urgent I/O condition"},
	{7, "SIGSTOP", "stop process"},
	{8, "SIGFPE", "floating point exception"},
	{9, "SIGKILL", "killed"},
	{10, "SIGBUS", "bus error"},
	{11, "SIGSEGV", "segmentation fault"},
	{12, "SIGSYS", "bad argument to routine"},
	{13, "SIGPIPE", "broken pipe"},
	{14, "SIGALRM", "alarm clock"},
	{15, "SIGTERM", "terminated"},
	{16, "SIGUSR1", "user defined signal 1"},
	{17, "SIGUSR2", "user defined signal 2"},
	{18, "SIGABND", "abend"},
	{19, "SIGCONT", "continued"},
	{20, "SIGCHLD", "child exited"},
	{21, "SIGTTIN", "stopped (tty input)"},
	{22, "SIGTTOU", "stopped (tty output)"},
	{23, "SIGIO", "I/O possible"},
	{24, "SIGQUIT", "quit"},
	{25, "SIGTSTP", "stopped"},
	{26, "SIGTRAP", "trace/breakpoint trap"},
	{27, "SIGIOER", "I/O error"},
	{28, "SIGWINCH", "window changed"},
	{29, "SIGXCPU", "CPU time limit exceeded"},
	{30, "SIGXFSZ", "file size limit exceeded"},
	{31, "SIGVTALRM", "virtual timer expired"},
	{32, "SIGPROF", "profiling timer expired"},
	{33, "SIGDANGER", "danger"},
	{34, "SIGTHSTOP", "stop thread"},
	{35, "SIGTHCONT", "continue thread"},
	{37, "SIGTRACE", "trace"},
	{38, "", "DCE"},
	{39, "SIGDUMP", "dump"},
}<|MERGE_RESOLUTION|>--- conflicted
+++ resolved
@@ -581,11 +581,6 @@
 	AT_EMPTY_PATH                   = 0x1000
 	AT_REMOVEDIR                    = 0x200
 	RENAME_NOREPLACE                = 1 << 0
-<<<<<<< HEAD
-	ST_RDONLY                       = 1
-	ST_NOSUID                       = 2
-=======
->>>>>>> bcef4785
 )
 
 const (
